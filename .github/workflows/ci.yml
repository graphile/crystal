
name: Node CI

on: [push, pull_request]

jobs:
  lint:
    runs-on: ubuntu-latest

    env:
      CI: true
      TERM: xterm
      FORCE_COLOR: 1

    steps:
      - name: Checkout
        uses: actions/checkout@v2
      - name: Use Node.js 16.x
        uses: actions/setup-node@v1
        with:
          node-version: 16.x
      - run: yarn --immutable --ignore-engines

      - name: "Check Code Format"
        run: yarn prettier:check

      - name: "Lint Code"
        run: yarn lint

  test:
    runs-on: ubuntu-latest

    env:
      CI: true
      PGVERSION: ${{ matrix.postgres-version}}
      TEST_DATABASE_URL: postgres://postgres:postgres@localhost:5432/graphileengine_test
      TEST_PG_URL: postgres://postgres:postgres@localhost:5432/postgraphile_test
      LDS_TEST_DATABASE_URL: postgres://postgres:postgres@localhost:5432/lds_test
      TERM: xterm
      FORCE_COLOR: 1

    strategy:
      fail-fast: false
      matrix:
<<<<<<< HEAD
        postgres-version:
          - 9.4
          - 10
          - 11
=======
        postgres-version: 
>>>>>>> a55568ff
          - 12
          - 13
          - 14
        node-version:
          - 10.x
          - 12.x
          - 14.x
          - 16.x

    services:
      postgres:
        image: postgres:${{ matrix.postgres-version }}
        env:
          POSTGRES_USER: postgres
          POSTGRES_PASSWORD: postgres
          POSTGRES_DB: postgres
        ports:
          - "0.0.0.0:5432:5432"
        # needed because the postgres container does not provide a healthcheck
        options:
          --health-cmd pg_isready --health-interval 10s --health-timeout 5s
          --health-retries 5 --name postgres

    steps:
      - name: Checkout
        uses: actions/checkout@v2
      - name: Use Node.js ${{ matrix.node-version }}
        uses: actions/setup-node@v1
        with:
          node-version: ${{ matrix.node-version }}
      - name: Configure PostgreSQL
        run: |
          cat .github/workflows/ci/docker-entrypoint-initdb.d/010-enable_wal.sh | docker exec -i postgres bash
          cat .github/workflows/ci/docker-entrypoint-initdb.d/020-wal2json.sh | docker exec -i postgres bash
          cat .github/workflows/ci/docker-entrypoint-initdb.d/030-setup.sh | docker exec -i postgres bash
          docker restart postgres
      - name: Install pg_dump
        run: |
          sudo bash -c "echo deb http://apt.postgresql.org/pub/repos/apt/ focal-pgdg main >> /etc/apt/sources.list.d/pgdg.list"
          wget --quiet -O - https://www.postgresql.org/media/keys/ACCC4CF8.asc | sudo apt-key add -
          sudo apt-get update
          sudo apt-get -yqq install postgresql-client-${{ matrix.postgres-version }}
      - run: yarn --immutable --ignore-engines

      - name: "Build Code"
        run: scripts/build

      - name: "Test Project"
        run: scripts/test<|MERGE_RESOLUTION|>--- conflicted
+++ resolved
@@ -42,14 +42,7 @@
     strategy:
       fail-fast: false
       matrix:
-<<<<<<< HEAD
-        postgres-version:
-          - 9.4
-          - 10
-          - 11
-=======
         postgres-version: 
->>>>>>> a55568ff
           - 12
           - 13
           - 14
