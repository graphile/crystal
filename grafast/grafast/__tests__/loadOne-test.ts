import { expect } from "chai";
import { resolvePreset } from "graphile-config";
import type { ExecutionResult } from "graphql";
import { it } from "mocha";

import type {
  FieldArgs,
  LoadedRecordStep,
<<<<<<< HEAD
  ObjectPlan,
  Step,
} from "../dist/index.js";
import {
  context,
  grafast,
  loadOne,
  loadOneCallback,
  makeGrafastSchema,
} from "../dist/index.js";
=======
  ObjectPlans,
} from "../dist/index.js";
import {
  context,
  grafast,
  loadOne,
  loadOneCallback,
  makeGrafastSchema,
} from "../dist/index.js";
>>>>>>> 15f435f0

const resolvedPreset = resolvePreset({});
const requestContext = {};

interface Thing {
  id: number;
  orgId: number;
  orgRegNo: number;
  name: string;
  reallyLongBio: string;
}
const THINGS: Thing[] = [
  {
    id: 1,
    orgId: 27,
    orgRegNo: 93,
    name: "Eyedee Won",
    reallyLongBio: "Really long bio. ".repeat(1000),
  },
  {
    id: 2,
    orgId: 42,
    orgRegNo: 120,
    name: "Idee Too",
    reallyLongBio: "Super long bio. ".repeat(1000),
  },
  {
    id: 2003,
    orgId: 27,
    orgRegNo: 987,
    name: "Eye D. Tree",
    reallyLongBio: "Somewhat long bio. ".repeat(1000),
  },
  {
    id: 2004,
    orgId: 42,
    orgRegNo: 987,
    name: "I.D. Phwoar",
    reallyLongBio: "Quite long bio. ".repeat(1000),
  },
];

interface Org {
  id: number;
}
const ORGS: Org[] = [
  {
    id: 27,
  },
  {
    id: 42,
  },
];

declare global {
  namespace Grafast {
    interface Context {
      orgId: number;
    }
  }
}

function pick<T extends object, K extends keyof T>(
  obj: T,
  keys: readonly K[],
): Pick<T, K> {
  return Object.fromEntries(
    Object.entries(obj).filter(([key]) => keys.includes(key as any)),
  ) as Pick<T, K>;
}

let CALLS: {
  specs: ReadonlyArray<
    | number
    | { identifier: number }
    | readonly [identifier: number]
    | { orgId: number; regNo: number }
    | readonly [orgId: number, regNo: number]
  >;
  result: object;
  attributes: readonly (keyof Thing)[] | null;
  params: object;
}[] = [];

const loadThingByIds = loadOneCallback(
  (specs: readonly number[], { attributes, params }) => {
    const result = specs
      .map((id) => THINGS.find((t) => t.id === id))
      .map((t) => (t && attributes ? pick(t, attributes) : t));
    CALLS.push({ specs, result, attributes, params });
    return result;
  },
);

const loadThingByIdentifierObjs = loadOneCallback(
  (specs: readonly { identifier: number }[], { attributes, params }) => {
    const result = specs
      .map((spec) => THINGS.find((t) => t.id === spec.identifier))
      .map((t) => (t && attributes ? pick(t, attributes) : t));
    CALLS.push({ specs, result, attributes, params });
    return result;
  },
);

const loadThingByIdentifierLists = loadOneCallback(
  (
    specs: ReadonlyArray<readonly [identifier: number]>,
    { attributes, params },
  ) => {
    const result = specs
      .map((spec) => THINGS.find((t) => t.id === spec[0]))
      .map((t) => (t && attributes ? pick(t, attributes) : t));
    CALLS.push({ specs, result, attributes, params });
    return result;
  },
);

const loadThingByOrgIdRegNoObjs = loadOneCallback(
  (
    specs: ReadonlyArray<{ orgId: number; regNo: number }>,
    { attributes, params },
  ) => {
    const result = specs
      .map((spec) =>
        THINGS.find((t) => t.orgId === spec.orgId && t.orgRegNo === spec.regNo),
      )
      .map((t) => (t && attributes ? pick(t, attributes) : t));
    CALLS.push({ specs, result, attributes, params });
    return result;
  },
);

const loadThingByOrgIdRegNoTuples = loadOneCallback(
  (
    specs: ReadonlyArray<readonly [orgId: number, regNo: number]>,
    { attributes, params },
  ) => {
    const result = specs
      .map((spec) =>
        THINGS.find((t) => t.orgId === spec[0] && t.orgRegNo === spec[1]),
      )
      .map((t) => (t && attributes ? pick(t, attributes) : t));
    CALLS.push({ specs, result, attributes, params });
    return result;
  },
);

const loadOrgByIds = loadOneCallback(
  (specs: readonly number[], { attributes, params }) => {
    const result = specs
      .map((id) => ORGS.find((t) => t.id === id))
      .map((t) => (t && attributes ? pick(t, attributes) : t));
    // CALLS.push({ specs, result, attributes, params });
    return result;
  },
);

const makeSchema = (useStreamableStep = false) => {
  return makeGrafastSchema({
    typeDefs: /* GraphQL */ `
      type Thing {
        id: Int!
        name: String!
        reallyLongBio: String!
        org: Org!
        orgRegNo: Int!
      }
      type Org {
        id: Int!
        thingByTuple(regNo: Int!): Thing
        thingByObj(regNo: Int!): Thing
      }
      type Query {
        thingById(id: Int!): Thing
        thingByIdObj(id: Int!): Thing
        thingByIdList(id: Int!): Thing
        thingByOrgIdRegNoTuple(regNo: Int!): Thing
        thingByOrgIdRegNoObj(regNo: Int!): Thing
      }
    `,
    objects: {
      Query: {
        plans: {
          thingById(_, { $id }) {
            return loadOne($id as Step<number>, loadThingByIds);
          },
          thingByIdObj(_, { $id }) {
            return loadOne(
              { identifier: $id as Step<number> },
              { identifier: "id" },
              loadThingByIdentifierObjs,
            );
          },
          thingByIdList(_, { $id }) {
            return loadOne(
              [$id as Step<number>],
              ["id"],
              loadThingByIdentifierLists,
            );
          },
          thingByOrgIdRegNoTuple(_, fieldArgs) {
            const $regNo = fieldArgs.getRaw("regNo") as Step<number>;
            const $orgId = context().get("orgId");
            return loadOne(
              [$orgId, $regNo],
              // Deliberately not using ioEquivalence here to test stable object/tuple creation
              //["orgId", "orgRegNo"],
              loadThingByOrgIdRegNoTuples,
            );
          },
          thingByOrgIdRegNoObj(_, fieldArgs) {
            const $regNo = fieldArgs.getRaw("regNo") as Step<number>;
            const $orgId = context().get("orgId");
            return loadOne(
              { orgId: $orgId, regNo: $regNo },
              // Deliberately not using ioEquivalence here to test stable object/tuple creation
              //{ orgId: "orgId", regNo: "orgRegNo" },
              loadThingByOrgIdRegNoObjs,
            );
          },
        },
      },
      Thing: {
        plans: {
          org($thing) {
            return loadOne($thing.get("orgId"), "id", loadOrgByIds);
          },
        },
      } as ObjectPlan<LoadedRecordStep<Thing>>,
      Org: {
        plans: {
          thingByTuple($org: LoadedRecordStep<Org>, { $regNo }) {
            const $orgId = $org.get("id");
            return loadOne(
              [$orgId, $regNo],
              ["orgId", "orgRegNo"],
              loadThingByOrgIdRegNoTuples,
            );
          },
          thingByObj($org: LoadedRecordStep<Org>, { $regNo }) {
            const $orgId = $org.get("id");
            return loadOne(
              { orgId: $orgId, regNo: $regNo },
              { orgId: "orgId", regNo: "orgRegNo" },
              loadThingByOrgIdRegNoObjs,
            );
          },
        },
      },
    },
    enableDeferStream: true,
  });
};

it("batches across parallel trees with identical selection sets", async () => {
  const source = /* GraphQL */ `
    {
      t1: thingById(id: 1) {
        id
        name
      }
      t2: thingById(id: 2) {
        id
        name
      }
      t3: thingById(id: 3) {
        id
        name
      }
    }
  `;
  const schema = makeSchema(false);

  CALLS = [];
  const result = (await grafast({
    schema,
    source,
    resolvedPreset,
    requestContext,
  })) as ExecutionResult;
  expect(result).to.deep.equal({
    data: {
      t1: {
        id: 1,
        name: "Eyedee Won",
      },
      t2: {
        id: 2,
        name: "Idee Too",
      },
      t3: null,
    },
  });
  expect(CALLS).to.have.length(1);
  expect(CALLS[0].attributes).to.deep.equal(["id", "name"]);
});

it("batches across parallel trees with non-identical selection sets", async () => {
  const source = /* GraphQL */ `
    {
      t1: thingById(id: 1) {
        id
        name
      }
      t2: thingById(id: 2) {
        id
      }
      t3: thingById(id: 3) {
        id
        reallyLongBio
      }
    }
  `;
  const schema = makeSchema(false);

  CALLS = [];
  const result = (await grafast({
    schema,
    source,
    resolvedPreset,
    requestContext,
  })) as ExecutionResult;
  expect(result).to.deep.equal({
    data: {
      t1: {
        id: 1,
        name: "Eyedee Won",
      },
      t2: {
        id: 2,
      },
      t3: null,
    },
  });
  expect(CALLS).to.have.length(1);
  expect(CALLS[0].attributes).to.deep.equal(["id", "name", "reallyLongBio"]);
});

it("supports pure ioEquivalence (obj)", async () => {
  const source = /* GraphQL */ `
    {
      t1: thingByIdObj(id: 1) {
        id
      }
    }
  `;
  const schema = makeSchema(false);

  CALLS = [];
  const result = (await grafast({
    schema,
    source,
    resolvedPreset,
    requestContext,
  })) as ExecutionResult;
  expect(result).to.deep.equal({
    data: {
      t1: {
        id: 1,
      },
    },
  });
  expect(CALLS).to.have.length(1);
  expect(CALLS[0].attributes).to.have.length(0);
});

it("supports pure ioEquivalence (list)", async () => {
  const source = /* GraphQL */ `
    {
      t1: thingByIdList(id: 1) {
        id
      }
    }
  `;
  const schema = makeSchema(false);

  CALLS = [];
  const result = (await grafast({
    schema,
    source,
    resolvedPreset,
    requestContext,
  })) as ExecutionResult;
  expect(result).to.deep.equal({
    data: {
      t1: {
        id: 1,
      },
    },
  });
  expect(CALLS).to.have.length(1);
  expect(CALLS[0].attributes).to.have.length(0);
});

it("supports mixed ioEquivalence", async () => {
  const source = /* GraphQL */ `
    {
      t1: thingById(id: 1) {
        id
        name
      }
      t2: thingByIdObj(id: 1) {
        id
        name
      }
      t3: thingByIdList(id: 1) {
        id
        name
      }
    }
  `;
  const schema = makeSchema(false);

  CALLS = [];
  const result = (await grafast({
    schema,
    source,
    resolvedPreset,
    requestContext,
  })) as ExecutionResult;
  expect(result).to.deep.equal({
    data: {
      t1: {
        id: 1,
        name: "Eyedee Won",
      },
      t2: {
        id: 1,
        name: "Eyedee Won",
      },
      t3: {
        id: 1,
        name: "Eyedee Won",
      },
    },
  });
  expect(CALLS).to.have.length(3);
  expect(CALLS[0].specs).to.deep.equal([1]);
  expect(CALLS[0].attributes).to.deep.equal(["id", "name"]);
  expect(CALLS[1].specs).to.deep.equal([{ identifier: 1 }]);
  expect(CALLS[1].attributes).to.deep.equal(["name"]);
  expect(CALLS[2].specs).to.deep.equal([[1]]);
  expect(CALLS[2].attributes).to.deep.equal(["name"]);
});

it("supports no ioEquivalence", async () => {
  const source = /* GraphQL */ `
    {
      t1: thingById(id: 1) {
        name
      }
      t2: thingByIdObj(id: 1) {
        name
      }
      t3: thingByIdList(id: 1) {
        name
      }
    }
  `;
  const schema = makeSchema(false);

  CALLS = [];
  const result = (await grafast({
    schema,
    source,
    resolvedPreset,
    requestContext,
  })) as ExecutionResult;
  expect(result).to.deep.equal({
    data: {
      t1: {
        name: "Eyedee Won",
      },
      t2: {
        name: "Eyedee Won",
      },
      t3: {
        name: "Eyedee Won",
      },
    },
  });
  expect(CALLS).to.have.length(3);
  expect(CALLS[0].specs).to.deep.equal([1]);
  expect(CALLS[0].attributes).to.deep.equal(["name"]);
  expect(CALLS[1].specs).to.deep.equal([{ identifier: 1 }]);
  expect(CALLS[1].attributes).to.deep.equal(["name"]);
  expect(CALLS[2].specs).to.deep.equal([[1]]);
  expect(CALLS[2].attributes).to.deep.equal(["name"]);
});

it("uses stable identifiers to avoid the need for double-fetches (tuple)", async () => {
  const source = /* GraphQL */ `
    {
      t1: thingByOrgIdRegNoTuple(regNo: 987) {
        id
        name
        org {
          id
          t1: thingByTuple(regNo: 987) {
            id
            name
          }
        }
      }
    }
  `;
  const schema = makeSchema(false);

  CALLS = [];
  const result = (await grafast({
    schema,
    source,
    contextValue: {
      orgId: 27,
    },
    resolvedPreset,
    requestContext,
  })) as ExecutionResult;
  expect(result).to.deep.equal({
    data: {
      t1: {
        id: 2003,
        name: "Eye D. Tree",
        org: {
          id: 27,
          t1: {
            id: 2003,
            name: "Eye D. Tree",
          },
        },
      },
    },
  });
  expect(CALLS).to.have.length(1);
  expect(CALLS[0].attributes).to.deep.equal(["id", "name", "orgId"]);
});

it("uses stable identifiers to avoid the need for double-fetches (obj)", async () => {
  const source = /* GraphQL */ `
    {
      t1: thingByOrgIdRegNoObj(regNo: 987) {
        id
        name
        org {
          id
          t1: thingByObj(regNo: 987) {
            id
            name
          }
        }
      }
    }
  `;
  const schema = makeSchema(false);

  CALLS = [];
  const result = (await grafast({
    schema,
    source,
    contextValue: {
      orgId: 27,
    },
    resolvedPreset,
    requestContext,
  })) as ExecutionResult;
  expect(result).to.deep.equal({
    data: {
      t1: {
        id: 2003,
        name: "Eye D. Tree",
        org: {
          id: 27,
          t1: {
            id: 2003,
            name: "Eye D. Tree",
          },
        },
      },
    },
  });
  expect(CALLS).to.have.length(1);
  expect(CALLS[0].attributes).to.deep.equal(["id", "name", "orgId"]);
});<|MERGE_RESOLUTION|>--- conflicted
+++ resolved
@@ -3,13 +3,7 @@
 import type { ExecutionResult } from "graphql";
 import { it } from "mocha";
 
-import type {
-  FieldArgs,
-  LoadedRecordStep,
-<<<<<<< HEAD
-  ObjectPlan,
-  Step,
-} from "../dist/index.js";
+import type { LoadedRecordStep, ObjectPlan, Step } from "../dist/index.js";
 import {
   context,
   grafast,
@@ -17,17 +11,6 @@
   loadOneCallback,
   makeGrafastSchema,
 } from "../dist/index.js";
-=======
-  ObjectPlans,
-} from "../dist/index.js";
-import {
-  context,
-  grafast,
-  loadOne,
-  loadOneCallback,
-  makeGrafastSchema,
-} from "../dist/index.js";
->>>>>>> 15f435f0
 
 const resolvedPreset = resolvePreset({});
 const requestContext = {};
