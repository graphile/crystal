import LRU from "@graphile/lru";
import debugFactory from "debug";
import type {
  DocumentNode,
  FieldNode,
  GraphQLEnumType,
  GraphQLObjectType,
  GraphQLScalarType,
} from "graphql";
import * as graphql from "graphql";
import type { TE } from "tamedevil";
import te, { stringifyJSON, stringifyString } from "tamedevil";

import * as assert from "../assert.js";
import type { Bucket } from "../bucket.js";
import { $$streamMore, FLAG_ERROR } from "../constants.js";
import { isDev } from "../dev.js";
import { AccessStep, stepADependsOnStepB, stripAnsi } from "../index.js";
import { inspect } from "../inspect.js";
import type {
  ExecutionEntryFlags,
  JSONValue,
  LocationDetails,
} from "../interfaces.js";
<<<<<<< HEAD
=======
import {
  $$concreteType,
  $$streamMore,
  DEFAULT_ACCEPT_FLAGS,
  FLAG_ERROR,
} from "../interfaces.js";
import { isPolymorphicData } from "../polymorphic.js";
>>>>>>> 8a068978
import type { Step } from "../step.js";
import { expressionSymbol } from "../steps/access.js";
import { pathsFromAncestorToTargetLayerPlan } from "../utils.js";
import type { PayloadRoot } from "./executeOutputPlan.js";
import type { LayerPlan, LayerPlanReasonListItem } from "./LayerPlan.js";
import { hasParentLayerPlan } from "./LayerPlan.js";

const debug = debugFactory("grafast:OutputPlan");
const debugVerbose = debug.extend("verbose");

const {
  executeSync,
  GraphQLBoolean,
  GraphQLError,
  GraphQLFloat,
  GraphQLID,
  GraphQLInt,
  GraphQLString,
  isObjectType,
  Kind,
  OperationTypeNode,
} = graphql;

interface FieldTypeDigest {
  fieldType: "__typename" | "outputPlan!" | "outputPlan?";
  sameBucket: boolean;
}
export type OutputPlanTypeIntrospection = {
  mode: "introspection";
  /**
   * The GraphQL introspection field selection (may include arguments/etc). We
   * can build a GraphQL document from this and issue it to graphql-js rather
   * than replicating that effort.
   */
  field: FieldNode;
  /**
   * The names of the variables used in this document.
   */
  variableNames: string[];
  /**
   * No need to re-run the introspection each time, may as well cache it,
   * right?
   *
   * Key: canonical JSON stringify of the variables used.
   * Value: the GraphQL result (`{data, errors}`) for this.
   */
  introspectionCacheByVariableValues: LRU<string, JSONValue>;
};
export type OutputPlanTypeRoot = {
  /**
   * Always return `{}`
   */
  mode: "root";
  typeName: string;
};
export type OutputPlanTypeObject = {
  /**
   * Return `{}` if non-null
   */
  mode: "object";
  typeName: string;
  deferLabel: string | undefined;
};
export type OutputPlanTypePolymorphicObject = {
  /**
   * Return `{}` if non-null
   */
  mode: "polymorphic";
  typeNames: string[];
  deferLabel: string | undefined;
};
export type OutputPlanTypeArray = {
  /**
   * Return a list of the same length if an array
   */
  mode: "array";
};
export type OutputPlanTypeLeaf = {
  /**
   * Return the value.
   */
  mode: "leaf";
  // stepId: number;
  graphqlType: GraphQLScalarType | GraphQLEnumType;
};
export type OutputPlanTypeNull = {
  mode: "null";
  /** If true, we must always throw an error */
};

/**
 * Thanks to `@stream`, output plans must handle their own nullability concerns
 * and we might need an output plan for any of these:
 *
 * - A concrete object
 * - A polymorphic object
 * - A leaf (enum/scalar)
 * - Something we know will always be null
 * - A list of any of the above
 * - A list of lists
 *
 * In addition to the above, we also need to cover
 *
 * - The root object (which is like a concrete object, except it's never null)
 * - Introspection
 */
export type OutputPlanType =
  | OutputPlanTypeRoot
  | OutputPlanTypeObject
  | OutputPlanTypePolymorphicObject
  | OutputPlanTypeLeaf
  | OutputPlanTypeNull
  | OutputPlanTypeArray
  | OutputPlanTypeIntrospection;

export type OutputPlanKeyValueOutputPlan = {
  type: "outputPlan";
  outputPlan: OutputPlan;
  isNonNull: boolean;
  locationDetails: LocationDetails;
};
export type OutputPlanKeyValueTypeName = {
  type: "__typename";
  locationDetails: LocationDetails;
};
export type OutputPlanKeyValue =
  | OutputPlanKeyValueOutputPlan
  | OutputPlanKeyValueTypeName;
export type OutputPlanKeyValueOutputPlanWithCachedBits =
  OutputPlanKeyValueOutputPlan & {
    layerPlanId: number;
  };

/**
 * Defines a way of taking a layerPlan and converting it into an output value.
 *
 * The result of executing an output plan will be the following:
 *
 * - data?: the data for this layer, could be object, array or leaf (see OutputPlanMode)
 * - errors: a list of errors that occurred (if any), including path details _within the output plan_
 * - streams: a list of streams that were created
 */
export class OutputPlan<TType extends OutputPlanType = OutputPlanType> {
  /** For errors */
  public readonly locationDetails: LocationDetails;

  /**
   * The step that represents the root value. How this is used depends on the
   * OutputPlanMode.
   */
  public readonly rootStep: Step;
  /**
   * If this output plan should resolve to an error if a side effect step
   * raises an error, this is that side effect.
   */
  public readonly sideEffectStep: Step | null;

  /**
   * Appended to the root step when accessed to avoid the need for AccessSteps
   *
   * @internal
   */
  public processRoot: ((value: any, flags: ExecutionEntryFlags) => any) | null =
    null;

  /**
   * For root/object output plans, the keys to set on the resulting object
   * grouped by the concrete object type name.
   *
   * IMPORTANT: the order of these keys is significant, they MUST match the
   * order in the request otherwise we break GraphQL spec compliance!
   */
  public keys: {
    [key: string]:
      | OutputPlanKeyValueTypeName
      | OutputPlanKeyValueOutputPlanWithCachedBits;
  } = Object.create(null);

  /**
   * For list output plans, the output plan that describes the list children.
   */
  public child: OutputPlan | null = null;
  public childIsNonNull = false;

  /**
   * For polymorphic output plans, the Object output plan for each specific type.
   */
  public childByTypeName:
    | {
        [typeName: string]: OutputPlan<OutputPlanTypeObject>;
      }
    | undefined;

  /**
   * For object output plan types only.
   */
  public deferredOutputPlans: OutputPlan<
    OutputPlanTypeObject | OutputPlanTypePolymorphicObject
  >[] = [];

  constructor(
    public layerPlan: LayerPlan,
    /**
     * For root, this should always be an object.
     *
     * For object this could represent an object or null.
     *
     * For polymorphic this could represent a polymorphic object or null.
     *
     * For array it's the list itself (or null) and dictates the length of the result.
     *
     * For leaf, it's the leaf plan itself.
     *
     * For `introspection`, `null` it's irrelevant. Use `constant(null)` or whatever.
     */
    rootStep: Step,
    public readonly type: TType,
    locationDetails: LocationDetails,
  ) {
    this.locationDetails = locationDetails;
    this.rootStep = rootStep;
    layerPlan.operationPlan.stepTracker.addOutputPlan(this);
    this.childByTypeName =
      this.type.mode === "polymorphic" ? Object.create(null) : undefined;

    // NOTE: this may be cleared during `this.finalize()`
    this.sideEffectStep = layerPlan.latestSideEffectStep;
  }

  public print(): string {
    const type = this.type;
    switch (type.mode) {
      case "root":
      case "object": {
        return `${this.toString()}\n${Object.entries(this.keys)
          .map(([fieldName, val]) => {
            return `.${fieldName}: ${
              val.type === "__typename" ? "" : val.isNonNull ? "!" : "?"
            }${
              val.type === "__typename"
                ? `__typename(${type.typeName})`
                : val.outputPlan.print().replace(/\n/g, "\n  ")
            }`;
          })
          .join("\n")}`;
      }
      case "polymorphic": {
        return `${this.toString()}\n${Object.entries(this.childByTypeName!)
          .map(([typeName, outputPlan]) => {
            return `? ${typeName}: ${outputPlan
              .print()
              .replace(/\n/g, "\n  ")}`;
          })
          .join("\n")}`;
      }
      case "array": {
        return `${this.toString()}\n  ${
          this.childIsNonNull ? "!" : "?"
        }${this.child!.print().replace(/\n/g, "\n  ")}`;
      }
      default: {
        return this.toString();
      }
    }
  }

  toString() {
    let processRootString = "";
    if (this.processRoot != null) {
      const fnBody = this.processRoot.toString();
      const VALUE_ARROW = "value => ";
      if (fnBody.startsWith(VALUE_ARROW)) {
        const sliced = fnBody.slice(VALUE_ARROW.length);
        if (
          sliced.startsWith("(value") &&
          sliced.endsWith(")") &&
          sliced.replace(/[()]/g, "").length === sliced.length - 2
        ) {
          processRootString = sliced.slice(6, -1);
        } else {
          processRootString = `:value=>${sliced}`;
        }
      } else {
        processRootString = `:${fnBody}`;
      }
    }
    return `OutputPlan<${this.type.mode}${
      this.sideEffectStep ? `^${this.sideEffectStep.id}` : ""
    }∈${this.layerPlan.id}!${this.rootStep.id}${processRootString}>`;
  }

  // HACK: ensure output objects are ordered correctly
  expectChild(type: GraphQLObjectType | null, key: string | null) {
    if (this.type.mode === "root" || this.type.mode === "object") {
      this.keys[key!] = undefined as any; // placeholder
    }
  }

  addChild(
    type: GraphQLObjectType | null,
    key: string | null,
    child: OutputPlanKeyValue,
  ): void {
    if (this.type.mode === "root" || this.type.mode === "object") {
      if (isDev) {
        if (typeof key !== "string") {
          throw new Error(
            `GrafastInternalError<7334ec50-23dc-442a-8ffa-19664c9eb79f>: Key must be provided in ${this.type.mode} OutputPlan mode`,
          );
        }
        if (type == null) {
          throw new Error(
            `GrafastInternalError<638cebef-4ec6-49f4-b681-2f390fb1c0fc>: Type must be provided in ${this.type.mode} OutputPlan mode.`,
          );
        }
        if (!isObjectType(type)) {
          throw new Error(
            `GrafastInternalError<eaa87576-1d50-49be-990a-345a9b57b998>: Type must provided in ${this.type.mode} OutputPlan mode must be an object type, instead saw '${type}'.`,
          );
        }
        assert.ok(
          ["root", "object"].includes(this.type.mode),
          "Can only addChild on root/object output plans",
        );
        if (this.keys[key] !== undefined) {
          throw new Error(
            `GrafastInternalError<5ceecb19-8c2c-4797-9be5-9be1b207fa45>: child already set for key '${key}'`,
          );
        }
      }
      this.keys[key!] =
        child.type === "outputPlan"
          ? {
              ...child,
              layerPlanId: child.outputPlan.layerPlan.id,
            }
          : child;
    } else if (this.type.mode === "array") {
      if (isDev) {
        if (key != null) {
          throw new Error(
            `GrafastInternalError<7de67325-a02f-4619-b118-61bb2d84f33b>: Key must not be provided in ${this.type.mode} OutputPlan mode`,
          );
        }
        assert.ok(type == null, "Array should not specify type");
        if (this.child !== null) {
          throw new Error(
            `GrafastInternalError<07059d9d-a47d-441f-b834-683cca1d856a>: child already set`,
          );
        }
      }
      if (child.type === "outputPlan") {
        this.child = child.outputPlan;
        this.childIsNonNull = child.isNonNull;
      } else {
        throw new Error(
          `GrafastInternalError<7525c854-9145-4c6d-8d60-79c14f040519>: Array child must be an outputPlan`,
        );
      }
    } else if (this.type.mode === "polymorphic") {
      if (isDev) {
        assert.ok(
          type && this.type.typeNames.includes(type.name),
          "GrafastInternalError<566a34ac-1138-4dbf-943e-f704819431dd>: polymorphic output plan can only addChild for a matching type",
        );
        assert.strictEqual(
          key,
          null,
          "GrafastInternalError<4346ebda-a02d-4489-b767-7a6d621a73c7>: addChild for polymorphic OutputPlan should not specify a key",
        );
        assert.ok(
          child.type === "outputPlan",
          "GrafastInternalError<b29285da-fb07-4943-9038-708edc785041>: polymorphic OutputPlan child must be an outputPlan",
        );
        assert.ok(
          child.outputPlan.type.mode === "object",
          "GrafastInternalError<203469c6-4bfa-4cd1-ae82-cc5d0132ca16>: polymorphic OutputPlan child must be an object outputPlan",
        );
      }
      this.childByTypeName![type!.name] = (
        child as OutputPlanKeyValueOutputPlan
      ).outputPlan as OutputPlan<OutputPlanTypeObject>;
    } else {
      throw new Error(
        `GrafastInternalError<5667df5f-30b7-48d3-be3f-a0065ed9c05c>: Doesn't make sense to set a child in mode '${this.type.mode}'`,
      );
    }
  }

  getLayerPlans(layerPlans = new Set<LayerPlan>()): Set<LayerPlan> {
    // Find all the layerPlans referenced
    layerPlans.add(this.layerPlan);
    if (this.child !== null) {
      if (this.child.layerPlan != this.layerPlan) {
        this.child.getLayerPlans(layerPlans);
      } else {
        throw new Error(
          "GrafastInternalError<4013e05f-b8ed-41ea-a869-204232d02763>: how could the child be in the same layer?",
        );
      }
    }
    for (const key in this.keys) {
      const spec = this.keys[key];
      if (spec.type === "outputPlan") {
        if (spec.outputPlan.layerPlan !== this.layerPlan) {
          spec.outputPlan.getLayerPlans(layerPlans);
          layerPlans.add(spec.outputPlan.layerPlan);
        }
      }
    }
    return layerPlans;
  }

  makeNextStepByLayerPlan(): Record<number, any[]> {
    const layerPlans = this.getLayerPlans();
    const map = Object.create(null);
    for (const layerPlan of layerPlans) {
      map[layerPlan.id] = [];
    }
    return map;
  }

  // This gets replaced with a mode-specific executor
  execute(
    this: OutputPlan,
    _root: PayloadRoot,
    // By just reusing the same path over and over we don't need to allocate
    // more memory for more arrays; but we must be _incredibly_ careful to
    // ensure any changes to it are reversed.
    _mutablePath: ReadonlyArray<string | number>,
    _bucket: Bucket,
    _bucketIndex: number,
    _rawBucketRootValue?: any,
    _bucketRootFlags?: ExecutionEntryFlags,
  ): JSONValue {
    throw new Error(`OutputPlan.execute has yet to be built!`);
  }

  // This gets replaced with a mode-specific executor
  executeString(
    this: OutputPlan,
    _root: PayloadRoot,
    // By just reusing the same path over and over we don't need to allocate
    // more memory for more arrays; but we must be _incredibly_ careful to
    // ensure any changes to it are reversed.
    _mutablePath: ReadonlyArray<string | number>,
    _bucket: Bucket,
    _bucketIndex: number,
    _rawBucketRootValue?: any,
    _bucketRootFlags?: ExecutionEntryFlags,
  ): string {
    throw new Error(`OutputPlan.executeString has yet to be built!`);
  }

  optimize(): void {
    // This optimization works by ridding us of access steps at the very end of
    // paths and just accessing properties directly. In rare circumstances
    // involving untethered side effects in earlier versions this could lead to
    // errors being skipped and data generated previous to the error being
    // returned; but OutputPlans now check the latestSideEffectStep so this
    // should be safe aga.
    const $root = this.layerPlan.operationPlan.dangerouslyGetStep(
      this.rootStep.id,
    );
    if (
      $root instanceof AccessStep &&
      $root.fallback === undefined &&
      $root.implicitSideEffectStep === null &&
      (!this.sideEffectStep || !stepADependsOnStepB($root, this.sideEffectStep))
    ) {
      const expressionDetails:
        | [ReadonlyArray<string | number>, any]
        | undefined = ($root.unbatchedExecute! as any)[expressionSymbol];
      // @ts-ignore
      const { step: $parent, onReject, acceptFlags } = $root.getDepOptions(0);
      if (
        expressionDetails !== undefined &&
        onReject == null &&
        acceptFlags === DEFAULT_ACCEPT_FLAGS
      ) {
        this.layerPlan.operationPlan.stepTracker.setOutputPlanRootStep(
          this,
          $parent,
        );
        const [path, fallback] = expressionDetails;
        withFastExpression(path, fallback, (fn) => {
          this.processRoot = fn;
        });
      }
    }
  }

  finalize(): void {
    // Clear the sideEffectStep if the rootStep explicitly depends on it.
    // NOTE: this occurs here since more dependencies could have been added to
    // $root after `this` was created.
    const $sideEffect = this.sideEffectStep;
    if ($sideEffect) {
      const $root = this.rootStep;
      if (
        $root === $sideEffect ||
        $root.implicitSideEffectStep === $sideEffect ||
        stepADependsOnStepB($root, $sideEffect)
      ) {
        // It's marked readonly, but we override it anyway
        (this.sideEffectStep as Step | null) = null;
      }
    }

    // Build the executor
    switch (this.type.mode) {
      case "null": {
        this.execute = nullExecutor;
        this.executeString = nullExecutorString;
        break;
      }
      case "leaf": {
        this.execute = leafExecutor;
        if (
          this.type.graphqlType.serialize === GraphQLID.serialize ||
          this.type.graphqlType.serialize === GraphQLString.serialize
        ) {
          // String types
          this.executeString = stringLeafExecutorString;
        } else if (this.type.graphqlType.serialize === GraphQLInt.serialize) {
          this.executeString = intLeafExecutorString;
        } else if (this.type.graphqlType.serialize === GraphQLFloat.serialize) {
          this.executeString = floatLeafExecutorString;
        } else if (
          this.type.graphqlType.serialize === GraphQLBoolean.serialize
        ) {
          // Boolean type
          this.executeString = booleanLeafExecutorString;
        } else {
          // PERF: we could probably optimize enums too
          this.executeString = leafExecutorString;
        }
        break;
      }
      case "introspection": {
        this.execute = introspectionExecutor;
        this.executeString = introspectionExecutorString;
        break;
      }
      case "polymorphic": {
        this.execute = polymorphicExecutor;
        this.executeString = polymorphicExecutorString;
        break;
      }
      case "array": {
        if (!this.child) {
          throw new Error(
            "GrafastInternalError<48fabdc8-ce84-45ec-ac20-35a2af9098e0>: No child output plan for list bucket?",
          );
        }
        const childIsNonNull = this.childIsNonNull;
        const directLayerPlanChild = getDirectLayerPlanChild(
          this.layerPlan,
          this.child.layerPlan,
        );
        const canStream =
          directLayerPlanChild.reason.type === "listItem" &&
          !!directLayerPlanChild.reason.stream;

        if (childIsNonNull) {
          if (canStream) {
            this.execute = arrayExecutor_nonNullable_streaming;
            this.executeString = arrayExecutorString_nonNullable_streaming;
          } else {
            this.execute = arrayExecutor_nonNullable;
            this.executeString = arrayExecutorString_nonNullable;
          }
        } else {
          if (canStream) {
            this.execute = arrayExecutor_nullable_streaming;
            this.executeString = arrayExecutorString_nullable_streaming;
          } else {
            this.execute = arrayExecutor_nullable;
            this.executeString = arrayExecutorString_nullable;
          }
        }
        break;
      }
      case "root":
      case "object": {
        const type = this.type as OutputPlanTypeRoot | OutputPlanTypeObject;
        const digestFieldTypes: {
          [responseKey: string]: FieldTypeDigest;
        } = Object.create(null);
        for (const [responseKey, spec] of Object.entries(this.keys)) {
          digestFieldTypes[responseKey] = {
            fieldType:
              spec.type === "__typename"
                ? "__typename"
                : spec.isNonNull
                  ? "outputPlan!"
                  : "outputPlan?",
            sameBucket:
              spec.type === "__typename" ||
              spec.outputPlan.layerPlan.id === this.layerPlan.id,
          };
        }
        this.execute = makeObjectExecutor(
          type.typeName,
          digestFieldTypes,
          this.deferredOutputPlans.length > 0,
          type.mode === "root",
          false,
        );
        this.executeString = makeObjectExecutor(
          type.typeName,
          digestFieldTypes,
          this.deferredOutputPlans.length > 0,
          type.mode === "root",
          true,
        );
        break;
      }
      default: {
        const never: never = this.type;
        throw new Error(
          `GrafastInternalError<e88531b2-d9af-4d3a-8cd5-e9f034324341>: Could not build executor for OutputPlan with type ${inspect(
            never,
          )}}`,
        );
      }
    }
  }
}

export function coerceError(
  error: Error,
  locationDetails: LocationDetails,
  path: ReadonlyArray<string | number>,
): graphql.GraphQLError {
  // Ensure it's a GraphQL error
  if (error instanceof GraphQLError) {
    if (error.path !== undefined) {
      return error;
    } else {
      return new GraphQLError(
        error.message,
        locationDetails.node,
        null,
        null,
        path,
        error.originalError ?? error,
        error.extensions,
      );
    }
  } else {
    return new GraphQLError(
      error?.message ?? String(error),
      locationDetails.node,
      null,
      null,
      path,
      error,
      null,
    );
  }
}

export function nonNullError(
  locationDetails: LocationDetails,
  path: readonly (string | number)[],
): graphql.GraphQLError {
  const { parentTypeName, fieldName, node } = locationDetails;
  if (!parentTypeName || !fieldName) {
    return new GraphQLError(
      `GrafastInternalError<a3706bba-4f88-4643-8a47-2fe2eaaadbea>: null bubbled to root`,
      node,
      null,
      null,
      path,
      null,
      null,
    );
  }
  return new GraphQLError(
    `Cannot return null for non-nullable field ${parentTypeName}.${fieldName}.`,
    node,
    null,
    null,
    path,
    null,
    null,
  );
}

/**
 * We're currently running OutputPlan `outputPlan` in bucket `bucket` at index
 * `bucketIndex`. If this is an array OutputPlan then we're looping over the
 * entries in our list and we're currently at index `inArrayIndex` (otherwise
 * this is null).
 *
 * Now we want to run `childOutputPlan`, but to do so we need to find the
 * related `childBucket` and `childBucketIndex`.
 *
 * @internal
 */
export function getChildBucketAndIndex(
  layerPlan: LayerPlan,
  outputPlan: OutputPlan | null,
  bucket: Bucket,
  bucketIndex: number,
  arrayIndex: number | null = null,
): [Bucket, number] | null {
  if (bucket.layerPlan === layerPlan) {
    return [bucket, bucketIndex];
  }
  if (
    (arrayIndex == null) ===
    (outputPlan != null && outputPlan.type.mode === "array")
  ) {
    throw new Error(
      "GrafastInternalError<83d0e3cc-7eec-4185-85b4-846540288162>: arrayIndex must be supplied iff outputPlan is an array",
    );
  }

  const paths = pathsFromAncestorToTargetLayerPlan(bucket.layerPlan, layerPlan);
  if (paths.length === 0) {
    return null;
  }

  toNextPath: for (const path of paths) {
    let currentBucket = bucket;
    let currentIndex = bucketIndex;

    for (let i = 0, l = path.length; i < l; i++) {
      const layerPlan = path[i];
      const child = currentBucket.children[layerPlan.id];
      if (!child) {
        continue toNextPath;
      }

      const out = child.map.get(currentIndex);
      if (out == null) {
        continue toNextPath;
      }

      /*
       * TEST: I think this  '|| i !== l - 1' check is saying that an array can
       * only occur at the furthest ancestor and everything since then must be
       * non-array. Presumably in the case of nested arrays there would be an
       * intermediary bucket, hence why this check is allowed, but that should be
       * tested. Also, are there any confounding factors when it comes to steps
       * themselves using arrays for object values - for example pgSelectSingle is
       * represented by an array (tuple), but that doesn't make it a list so it should
       * be fine. Use tests to validate this is all fine.
       */
      if (arrayIndex == null || i !== 0) {
        if (Array.isArray(out)) {
          throw new Error(
            "GrafastInternalError<db189d32-bf8f-4e58-b55f-5c5ac3bb2381>: Was expecting an arrayIndex, but none was provided",
          );
        }
        currentBucket = child.bucket;
        currentIndex = out;
      } else {
        if (!Array.isArray(out)) {
          throw new Error(
            `GrafastInternalError<8190d09f-dc75-46ec-8162-b20ad516de41>: Cannot access array index in non-array ${inspect(
              out,
            )}`,
          );
        }
        if (!(out.length > arrayIndex)) {
          throw new Error(
            `GrafastInternalError<1f596c22-368b-4d0d-94df-fb3df632b064>: Attempted to retrieve array index '${arrayIndex}' which is out of bounds of array with length '${out.length}'`,
          );
        }
        currentBucket = child.bucket;
        currentIndex = out[arrayIndex];
      }
    }
    if (currentIndex == null) {
      continue toNextPath;
    }
    return [currentBucket, currentIndex];
  }
  return null;
}

interface Execute {
  (
    this: OutputPlan,
    _root: PayloadRoot,
    // By just reusing the same path over and over we don't need to allocate
    // more memory for more arrays; but we must be _incredibly_ careful to
    // ensure any changes to it are reversed.
    _mutablePath: Array<string | number>,
    _bucket: Bucket,
    _bucketIndex: number,
    rawBucketRootValue?: any,
    bucketRootFlags?: ExecutionEntryFlags,
  ): JSONValue;
  displayName?: string;
  name?: string;
}
interface ExecuteString {
  (
    this: OutputPlan,
    _root: PayloadRoot,
    // By just reusing the same path over and over we don't need to allocate
    // more memory for more arrays; but we must be _incredibly_ careful to
    // ensure any changes to it are reversed.
    _mutablePath: Array<string | number>,
    _bucket: Bucket,
    _bucketIndex: number,
    rawBucketRootValue?: any,
    bucketRootFlags?: ExecutionEntryFlags,
  ): string;
  displayName?: string;
  name?: string;
}

interface MakeExecutorOptions<
  TAsString extends boolean,
  TType extends OutputPlanType,
> {
  inner: (
    this: OutputPlan<TType>,
    bucketRootValue: any,
    root: PayloadRoot,
    // By just reusing the same path over and over we don't need to allocate
    // more memory for more arrays; but we must be _incredibly_ careful to
    // ensure any changes to it are reversed.
    mutablePath: Array<string | number>,
    bucket: Bucket,
    bucketIndex: number,
    rawBucketRootValue: any,
    bucketRootFlags: ExecutionEntryFlags,
  ) => TAsString extends true ? string : JSONValue;
  nameExtra: string;
  asString: TAsString;
  // this.type.mode === "introspection" || this.type.mode === "root"
  skipNullHandling?: boolean;
  preamble?: (
    this: OutputPlan<TType>,
    bucketRootValue: any,
  ) => undefined | (TAsString extends true ? string : JSONValue);
}

function makeExecutor<
  TAsString extends boolean,
  TType extends OutputPlanType = OutputPlanType,
>(config: MakeExecutorOptions<TAsString, TType>) {
  const {
    preamble = null,
    inner,
    asString,
    nameExtra,
    skipNullHandling = false,
  } = config;
  const fn: TAsString extends true ? ExecuteString : Execute = function (
    this: OutputPlan,
    root: PayloadRoot,
    mutablePath: Array<string | number>,
    bucket: Bucket,
    bucketIndex: number,
    rawBucketRootValue = bucket.store.get(this.rootStep.id)!.at(bucketIndex),
    bucketRootFlags = bucket.store.get(this.rootStep.id)!._flagsAt(bucketIndex),
  ) {
    if (this.sideEffectStep !== null) {
      const sideEffectBucketDetails = getChildBucketAndIndex(
        this.sideEffectStep.layerPlan,
        null,
        bucket,
        bucketIndex,
      );
      if (sideEffectBucketDetails) {
        const [sideEffectBucket, sideEffectBucketIndex] =
          sideEffectBucketDetails;
        const ev = sideEffectBucket.store.get(this.sideEffectStep.id);
        if (!ev) {
          throw new Error(
            `GrafastInternalError<da9cc5a0-23bf-4af8-a103-92f995795398>: ${stripAnsi(
              String(this.sideEffectStep),
            )} has no entry in ${bucket}`,
          );
        }
        const seFlags = ev._flagsAt(sideEffectBucketIndex);
        if (seFlags & FLAG_ERROR) {
          const seVal = ev.at(sideEffectBucketIndex);
          throw coerceError(seVal, this.locationDetails, mutablePath.slice(1));
        }
      }
    }
    if (bucketRootFlags & FLAG_ERROR) {
      throw coerceError(
        rawBucketRootValue,
        this.locationDetails,
        mutablePath.slice(1),
      );
    }
    const bucketRootValue =
      this.processRoot !== null
        ? this.processRoot(rawBucketRootValue, bucketRootFlags)
        : rawBucketRootValue;
    const earlyReturn = preamble?.call(
      this as OutputPlan<any>,
      bucketRootValue,
    );
    if (earlyReturn !== undefined) {
      return earlyReturn as any;
    }
    if (!skipNullHandling) {
      if (bucketRootValue == null)
        return (asString ? "null" : null) as TAsString extends true
          ? string
          : JSONValue;
    }
    return inner.call(
      this as OutputPlan<any>,
      bucketRootValue,
      root,
      mutablePath,
      bucket,
      bucketIndex,
      rawBucketRootValue,
      bucketRootFlags,
    );
  } as any;
  fn.displayName = `outputPlan${asString ? "String" : ""}_${nameExtra}`;
  return fn;
}

function executeChildPlan(
  that: OutputPlan,
  locationDetails: LocationDetails,
  childOutputPlan: OutputPlan,
  isNonNull: boolean,
  asString: boolean,
  childBucket: Bucket | null,
  childBucketIndex: number | null,
  bucket: Bucket,
  bucketIndex: number,
  mutablePath: ReadonlyArray<string | number>,
  mutablePathIndex: number,
  root: PayloadRoot,
  rawBucketRootValue: any,
  bucketRootFlags: ExecutionEntryFlags,
) {
  const $sideEffect = childOutputPlan.layerPlan.parentSideEffectStep;
  if ($sideEffect !== null) {
    // Check if there's an error
    const sideEffectBucketDetails = getChildBucketAndIndex(
      $sideEffect.layerPlan,
      null,
      bucket,
      bucketIndex,
    );
    if (sideEffectBucketDetails) {
      const [sideEffectBucket, sideEffectBucketIndex] = sideEffectBucketDetails;
      const ev = sideEffectBucket.store.get($sideEffect.id);
      if (!ev) {
        throw new Error(
          `GrafastInternalError<d18d52b5-f5bf-42df-a2dd-80e522310b8e>: ${stripAnsi(
            String($sideEffect),
          )} has no entry in ${bucket}`,
        );
      }
      const flags = ev._flagsAt(sideEffectBucketIndex);
      if (flags & FLAG_ERROR) {
        const e = coerceError(
          ev.at(sideEffectBucketIndex),
          locationDetails,
          mutablePath.slice(1),
        );
        if (isNonNull) {
          throw e;
        } else {
          const streamCount = root.streams.length;
          const queueCount = root.queue.length;
          commonErrorHandler(
            e,
            locationDetails,
            mutablePath,
            mutablePathIndex,
            root,
            streamCount,
            queueCount,
          );
          return asString ? "null" : null;
        }
      }
    }
  }
  // This is the code that changes based on if the field is nullable or not
  if (isNonNull) {
    // No need to catch error
    if (childBucket === bucket) {
      //noop
    } else {
      if (childBucket == null) {
        throw nonNullError(locationDetails, mutablePath.slice(1));
      }
    }
    const fieldResult = childOutputPlan[asString ? "executeString" : "execute"](
      root,
      mutablePath,
      childBucket,
      childBucketIndex!,
      // NOTE: the previous code may have had a bug here, it referenced childBucket.rootStep
      childOutputPlan.rootStep === that.rootStep
        ? rawBucketRootValue
        : undefined,
      childOutputPlan.rootStep === that.rootStep ? bucketRootFlags : undefined,
    );
    if (fieldResult == (asString ? "null" : null)) {
      throw nonNullError(locationDetails, mutablePath.slice(1));
    }
    return fieldResult;
  } else {
    // Need to catch error and set null
    const streamCount = root.streams.length;
    const queueCount = root.queue.length;
    try {
      if (childBucket !== bucket && childBucket == null) {
        return asString ? "null" : null;
      } else {
        return childOutputPlan[asString ? "executeString" : "execute"](
          root,
          mutablePath,
          childBucket,
          childBucketIndex!,
          // NOTE: the previous code may have had a bug here, it referenced childBucket.rootStep
          childOutputPlan.rootStep === that.rootStep
            ? rawBucketRootValue
            : undefined,
          childOutputPlan.rootStep === that.rootStep
            ? bucketRootFlags
            : undefined,
        );
      }
    } catch (e) {
      commonErrorHandler(
        e,
        locationDetails,
        mutablePath,
        mutablePathIndex,
        root,
        streamCount,
        queueCount,
      );
      return asString ? "null" : null;
    }
  }
}

function commonErrorHandler(
  e: Error,
  locationDetails: LocationDetails,
  mutablePath: ReadonlyArray<string | number>,
  mutablePathIndex: number,
  root: PayloadRoot,
  streamCount: number,
  queueCount: number,
) {
  if (root.streams.length > streamCount) {
    root.streams.splice(streamCount);
  }
  if (root.queue.length > queueCount) {
    root.queue.splice(queueCount);
  }
  const error = coerceError(e, locationDetails, mutablePath.slice(1));
  const pathLengthTarget = mutablePathIndex + 1;
  const overSize = mutablePath.length - pathLengthTarget;
  if (overSize > 0) {
    (mutablePath as Array<string | number>).splice(pathLengthTarget, overSize);
  }
  root.errors.push(error);
}

const nullExecutor = makeExecutor({
  inner: () => null,
  nameExtra: "null",
  asString: false,
});

const nullExecutorString = makeExecutor({
  inner: () => "null",
  nameExtra: `null`,
  asString: true,
});

/* This is what leafExecutor should use if insideGraphQL (which isn't currently
   * supported)
  `\
    if (root.insideGraphQL) {
      // Don't serialize to avoid the double serialization problem
      return bucketRootValue;
    } else {
      return this.type.graphqlType.serialize(bucketRootValue);
    }
  ` */
const leafExecutor = makeExecutor<false, OutputPlanTypeLeaf>({
  inner(bucketRootValue) {
    return this.type.graphqlType.serialize(bucketRootValue) as JSONValue;
  },
  nameExtra: `leaf`,
  asString: false,
});

const leafExecutorString = makeExecutor<true, OutputPlanTypeLeaf>({
  inner(bucketRootValue) {
    return stringifyJSON(
      (this.type as OutputPlanTypeLeaf).graphqlType.serialize(bucketRootValue),
    );
  },
  nameExtra: `leaf`,
  asString: true,
});

const booleanLeafExecutorString = makeExecutor<true, OutputPlanTypeLeaf>({
  inner(bucketRootValue) {
    const val = this.type.graphqlType.serialize(bucketRootValue);
    return val === true ? "true" : "false";
  },
  nameExtra: `booleanLeaf`,
  asString: true,
  skipNullHandling: false,
  preamble(bucketRootValue) {
    if (bucketRootValue === true) return "true";
    if (bucketRootValue === false) return "false";
  },
});

const intLeafExecutorString = makeExecutor<true, OutputPlanTypeLeaf>({
  inner(bucketRootValue) {
    return "" + this.type.graphqlType.serialize(bucketRootValue);
  },
  nameExtra: `intLeaf`,
  asString: true,
  skipNullHandling: false,
  // Fast check to see if number is 32 bit integer
  preamble(bucketRootValue) {
    if ((bucketRootValue | 0) === bucketRootValue) {
      return "" + bucketRootValue;
    }
  },
});

const floatLeafExecutorString = makeExecutor<true, OutputPlanTypeLeaf>({
  inner(bucketRootValue) {
    return String(this.type.graphqlType.serialize(bucketRootValue));
  },
  nameExtra: `floatLeaf`,
  asString: true,
  skipNullHandling: false,
  preamble(bucketRootValue) {
    if (Number.isFinite(bucketRootValue)) {
      return "" + bucketRootValue;
    }
  },
});

const stringLeafExecutorString = makeExecutor<true, OutputPlanTypeLeaf>({
  inner(bucketRootValue) {
    return stringifyString(
      this.type.graphqlType.serialize(bucketRootValue) as string,
    );
  },
  nameExtra: `stringLeaf`,
  asString: true,
  skipNullHandling: false,
  preamble(bucketRootValue) {
    if (typeof bucketRootValue === "string") {
      return stringifyString(bucketRootValue);
    }
  },
});

// TODO: do we need this or can we skip it?
function makePolymorphicExecutor<TAsString extends boolean>(
  asString: TAsString,
) {
  return makeExecutor({
    inner(bucketRootValue, root, mutablePath, bucket, bucketIndex) {
      const typeName = bucketRootValue;
      const childOutputPlan = this.childByTypeName![typeName];
      if (isDev) {
        assert.ok(
          typeName,
          "GrafastInternalError<fd3f3cf0-0789-4c74-a6cd-839c808896ed>: Could not determine concreteType for object",
        );
        assert.ok(
          childOutputPlan,
          `GrafastInternalError<a46999ef-41ff-4a22-bae9-fa37ff6e5f7f>: Could not determine the OutputPlan to use for '${typeName}' from '${bucket.layerPlan}'`,
        );
      }

      const directChild = bucket.children[childOutputPlan.layerPlan.id];
      if (directChild !== undefined) {
        return childOutputPlan[asString ? "executeString" : "execute"](
          root,
          mutablePath,
          directChild.bucket,
          directChild.map.get(bucketIndex) as number,
        ) as TAsString extends true ? string : JSONValue;
      } else {
        const c = getChildBucketAndIndex(
          childOutputPlan.layerPlan,
          this,
          bucket,
          bucketIndex,
        );
        if (!c) {
          // TODO: Implies that the bucket didn't run; is this a normal
          // situation? We should be able to detect it and handle it more
          // cleanly.
          if (isDev) {
            debugVerbose(
              `GrafastInternalWarning<691509d8-31fa-4cfe-a6df-dcba21bd521f>: polymorphic executor couldn't determine child bucket. childOutputPlan=%c, childOutputPlan.layerPlan=%c, bucket=%c`,
              childOutputPlan,
              childOutputPlan.layerPlan,
              bucket,
            );
          }
          return (asString ? "null" : null) as TAsString extends true
            ? string
            : JSONValue;
        }
        const [childBucket, childBucketIndex] = c;
        return childOutputPlan[asString ? "executeString" : "execute"](
          root,
          mutablePath,
          childBucket,
          childBucketIndex,
        ) as TAsString extends true ? string : JSONValue;
      }
    },
    nameExtra: "polymorphic",
    asString,
  });
}

const polymorphicExecutor = makePolymorphicExecutor(false);
const polymorphicExecutorString = makePolymorphicExecutor(true);

function makeArrayExecutor<TAsString extends boolean>(
  childIsNonNull: boolean,
  canStream: boolean,
  asString: TAsString,
) {
  return makeExecutor({
    inner(
      bucketRootValue,
      root,
      mutablePath,
      bucket,
      bucketIndex,
      rawBucketRootValue,
      bucketRootFlags,
    ) {
      if (!Array.isArray(bucketRootValue)) {
        console.warn(
          `Hit fallback for value ${inspect(
            bucketRootValue,
          )} coercion to mode 'array'`,
        );
        return (asString ? "null" : null) as TAsString extends true
          ? string
          : JSONValue;
      }

      if (this.child === null) {
        throw new Error(
          `GrafastInternalError<365fd45e-2939-411b-92a6-4f6875d8fbd3>: ${this} has no child output plan?!`,
        );
      }
      const childOutputPlan = this.child;
      const l = bucketRootValue.length;
      let string: string | undefined;
      let data: any[] | undefined;
      if (l === 0) {
        if (asString) {
          string = "[]";
        } else {
          data = [];
        }
      } else {
        if (asString) {
          string = "[";
        } else {
          data = [];
        }
        const mutablePathIndex = mutablePath.push(-1) - 1;

        // Now to populate the children...
        const directChild = bucket.children[childOutputPlan.layerPlan.id];
        let childBucket: Bucket | null,
          childBucketIndex: number | null,
          lookup: number[] | undefined;
        if (directChild !== undefined) {
          childBucket = directChild.bucket;
          lookup = directChild.map.get(bucketIndex) as number[];
        }
        for (let i = 0; i < l; i++) {
          if (directChild !== undefined) {
            childBucketIndex = lookup![i];
          } else {
            const c = getChildBucketAndIndex(
              childOutputPlan.layerPlan,
              this,
              bucket,
              bucketIndex,
              i,
            );
            if (c !== null) {
              [childBucket, childBucketIndex] = c;
            } else {
              childBucket = childBucketIndex = null;
            }
          }

          mutablePath[mutablePathIndex] = i;
          if (asString) {
            if (i > 0) {
              string! += ",";
            }
          }
          const val = executeChildPlan(
            this,
            this.locationDetails,
            childOutputPlan,
            childIsNonNull,
            asString,
            childBucket!,
            childBucketIndex!,
            bucket,
            bucketIndex,
            mutablePath,
            mutablePathIndex,
            root,
            rawBucketRootValue,
            bucketRootFlags,
          );
          if (asString) {
            string! += val;
          } else {
            data![i] = val;
          }
        }

        mutablePath.length = mutablePathIndex;
        if (asString) {
          string! += "]";
        }
      }
      if (canStream) {
        const stream = (bucketRootValue as any)[$$streamMore] as
          | AsyncIterableIterator<any>
          | undefined;
        if (stream !== undefined) {
          const labelStepId = (
            childOutputPlan.layerPlan as LayerPlan<LayerPlanReasonListItem>
          ).reason.stream?.labelStepId;
          root.streams.push({
            root,
            path: mutablePath.slice(1),
            bucket,
            bucketIndex,
            outputPlan: childOutputPlan,
            label:
              labelStepId != null
                ? bucket.store.get(labelStepId)?.unaryValue()
                : undefined,
            stream,
            startIndex: bucketRootValue.length,
          });
        }
      }

      return (asString ? string : data) as TAsString extends true
        ? string
        : JSONValue;
    },
    nameExtra: `array${childIsNonNull ? "_nonNull" : ""}${
      canStream ? "_stream" : ""
    }`,
    asString,
  });
}
const arrayExecutor_nullable = makeArrayExecutor(false, false, false);
const arrayExecutor_nullable_streaming = makeArrayExecutor(false, true, false);
const arrayExecutor_nonNullable = makeArrayExecutor(true, false, false);
const arrayExecutor_nonNullable_streaming = makeArrayExecutor(
  true,
  true,
  false,
);
const arrayExecutorString_nullable = makeArrayExecutor(false, false, true);
const arrayExecutorString_nullable_streaming = makeArrayExecutor(
  false,
  true,
  true,
);
const arrayExecutorString_nonNullable = makeArrayExecutor(true, false, true);
const arrayExecutorString_nonNullable_streaming = makeArrayExecutor(
  true,
  true,
  true,
);

/**
 * This piggy-backs off of GraphQL.js by rewriting the request, executing it in
 * GraphQL.js, and then patching it into our response. It's a temporary
 * workaround until we can afford the time to write our own introspection
 * execution.
 *
 * ENHANCE: write our own introspection execution!
 */
function introspect<TAsString extends boolean>(
  root: PayloadRoot,
  outputPlan: OutputPlan<OutputPlanTypeIntrospection>,
  mutablePath: ReadonlyArray<string | number>,
  asString: TAsString,
): TAsString extends true ? string : JSONValue {
  const { locationDetails } = outputPlan;
  const {
    field: rawField,
    introspectionCacheByVariableValues,
    variableNames,
  } = outputPlan.type as OutputPlanTypeIntrospection;
  const field: FieldNode = {
    ...rawField,
    alias: { kind: Kind.NAME, value: "a" },
  };
  const document: DocumentNode = {
    definitions: [
      {
        kind: Kind.OPERATION_DEFINITION,
        operation: OperationTypeNode.QUERY,
        selectionSet: {
          kind: Kind.SELECTION_SET,
          selections: [field],
        },
        variableDefinitions:
          outputPlan.layerPlan.operationPlan.operation.variableDefinitions?.filter(
            (d) => variableNames.includes(d.variable.name.value),
          ),
      },
      ...Object.values(outputPlan.layerPlan.operationPlan.fragments),
    ],

    kind: Kind.DOCUMENT,
  };
  const variableValues: Record<string, any> = Object.create(null);
  const sortedVariableNames = [...variableNames].sort();
  for (const variableName of sortedVariableNames) {
    variableValues[variableName] = root.variables[variableName];
  }
  // "canonical" only to one level, but given introspection doesn't really
  // accept objects this should be mostly sufficient for decent optimization
  // level.
  const canonical = JSON.stringify(variableValues);
  const cached = introspectionCacheByVariableValues.get(canonical);
  if (cached !== undefined) {
    return (
      asString ? JSON.stringify(cached) : cached
    ) as TAsString extends true ? string : JSONValue;
  }
  const graphqlResult = executeSync({
    schema: outputPlan.layerPlan.operationPlan.schema,
    document,
    variableValues,
  });
  if (graphqlResult.errors !== undefined) {
    // NOTE: we should map the introspection path, however that might require
    // us to be able to raise multiple errors. Theoretically if the query
    // validates we shouldn't be able to get errors out of the introspection
    // system, so we'll skip over this for now. When we get around to
    // implementing introspection natively in Grafast rather than piggy-backing
    // off of GraphQL.js then this problem will go away on its own.

    console.error("INTROSPECTION FAILED!");
    console.error(graphqlResult);
    const { node } = locationDetails;
    throw new GraphQLError(
      "INTROSPECTION FAILED!",
      node,
      null,
      null,
      mutablePath.slice(1),
      null,
      null,
    );
  }
  const result = graphqlResult.data!.a as JSONValue;
  introspectionCacheByVariableValues.set(canonical, result);
  return (asString ? JSON.stringify(result) : result) as TAsString extends true
    ? string
    : JSONValue;
}

const introspectionExecutor = makeExecutor<false, OutputPlanTypeIntrospection>({
  inner(_bucketRootValue, root, mutablePath) {
    return introspect(root, this, mutablePath, false);
  },
  nameExtra: `introspection`,
  asString: false,
  skipNullHandling: true,
});
const introspectionExecutorString = makeExecutor<
  true,
  OutputPlanTypeIntrospection
>({
  inner(_bucketRootValue, root, mutablePath) {
    return introspect(root, this, mutablePath, true);
  },
  nameExtra: `introspection`,
  asString: true,
  skipNullHandling: true,
});

const SAFE_NAME = /^[A-Za-z_][A-Za-z0-9_]*$/;

function makeObjectExecutor<TAsString extends boolean>(
  typeName: string,
  fieldTypes: {
    [key: string]: FieldTypeDigest;
  },
  hasDeferredOutputPlans: boolean,
  // this.type.mode === "root",
  isRoot: boolean,
  asString: TAsString,
): TAsString extends true ? ExecuteString : Execute {
  if (!SAFE_NAME.test(typeName)) {
    throw new Error(
      `Unsafe type name: ${typeName}; doesn't conform to 'Name' in the GraphQL spec`,
    );
  }
  if (isDev) {
    if (Object.getPrototypeOf(fieldTypes) !== null) {
      throw new Error(
        `GrafastInternalError<3d8e3547-d818-44e1-a076-16b828e3a34d>: fieldTypes must have a null prototype`,
      );
    }
  }
  const fieldDigests = Object.entries(fieldTypes).map(
    ([responseKey, fieldSpec], i) => {
      // NOTE: this code relies on the fact that fieldName and typeName do
      // not require any quoting in JSON/JS - they must conform to GraphQL
      // `Name`.
      if (!SAFE_NAME.test(responseKey)) {
        // This should not be able to happen if the GraphQL operation is valid
        throw new Error(
          `Unsafe key: ${responseKey}; doesn't conform to 'Name' in the GraphQL spec`,
        );
      }
      const { fieldType, sameBucket } = fieldSpec;
      const addComma = asString && i > 0;
      switch (fieldType) {
        case "__typename": {
          return {
            isTypeName: true as const,
            addComma,
            responseKey,
            stringValue: asString ? `"${responseKey}":"${typeName}"` : null,
          } as const;
        }
        case "outputPlan!":
        case "outputPlan?": {
          return {
            isTypeName: false as const,
            addComma,
            responseKey,
            stringPrefix: asString ? `"${responseKey}":` : null,
            sameBucket,
            isNonNull: fieldType === "outputPlan!",
          } as const;
        }
        default: {
          const never: never = fieldType;
          throw new Error(
            `GrafastInternalError<879082f4-fe6f-4112-814f-852b9932ca83>: unsupported key type ${never}`,
          );
        }
      }
    },
  );
  return makeExecutor<TAsString, OutputPlanTypeObject>({
    inner(
      bucketRootValue,
      root,
      mutablePath,
      bucket,
      bucketIndex,
      rawBucketRootValue,
      bucketRootFlags,
    ): TAsString extends true ? string : JSONValue {
      let string: string | undefined = asString ? "{" : undefined;
      const obj: Record<string, JSONValue> | undefined = asString
        ? undefined
        : Object.create(null);
      const keys = this.keys;
      const mutablePathIndex = mutablePath.push("!") - 1;

      for (const digest of fieldDigests) {
        if (digest.addComma) {
          string! += ",";
        }
        const responseKey = digest.responseKey;
        if (digest.isTypeName) {
          if (asString) {
            string! += digest.stringValue;
          } else {
            obj![responseKey] = typeName;
          }
        } else {
          mutablePath[mutablePathIndex] = responseKey;
          const spec = keys[responseKey] as OutputPlanKeyValueOutputPlan;
          if (digest.sameBucket) {
            const val = executeChildPlan(
              this,
              spec.locationDetails,
              spec.outputPlan,
              digest.isNonNull,
              asString,
              bucket,
              bucketIndex,
              bucket,
              bucketIndex,
              mutablePath,
              mutablePathIndex,
              root,
              rawBucketRootValue,
              bucketRootFlags,
            );
            if (asString) {
              string! += digest.stringPrefix;
              string! += val;
            } else {
              obj![responseKey] = val;
            }
          } else {
            const directChild = bucket.children[spec.outputPlan.layerPlan.id];
            let childBucket, childBucketIndex;
            if (directChild !== undefined) {
              childBucket = directChild.bucket;
              childBucketIndex = directChild.map.get(bucketIndex);
            } else {
              const c = getChildBucketAndIndex(
                spec.outputPlan.layerPlan,
                this,
                bucket,
                bucketIndex,
              );
              if (c !== null) {
                [childBucket, childBucketIndex] = c;
              } else {
                childBucket = childBucketIndex = null;
              }
            }
            const val = executeChildPlan(
              this,
              spec.locationDetails,
              spec.outputPlan,
              digest.isNonNull,
              asString,
              childBucket,
              childBucketIndex as number,
              bucket,
              bucketIndex,
              mutablePath,
              mutablePathIndex,
              root,
              rawBucketRootValue,
              bucketRootFlags,
            );
            if (asString) {
              string! += digest.stringPrefix;
              string! += val;
            } else {
              obj![responseKey] = val;
            }
          }
        }
      }

      mutablePath.length = mutablePathIndex;
      if (asString) {
        string! += "}";
      }
      if (hasDeferredOutputPlans) {
        // Everything seems okay; queue any deferred payloads
        for (const defer of this.deferredOutputPlans) {
          root.queue.push({
            root,
            path: mutablePath.slice(1),
            bucket,
            bucketIndex,
            outputPlan: defer,
            label: defer.type.deferLabel,
          });
        }
      }
      return (asString ? string : obj) as TAsString extends true
        ? string
        : JSONValue;
    },
    nameExtra: "object",
    asString,
    skipNullHandling: isRoot,
  });
}

const makeCache = new LRU<string, (value: any) => any>({
  maxLength: 1000,
});
const makingCache = new Map<string, Array<(fn: (value: any) => any) => void>>();

function withFastExpression(
  path: ReadonlyArray<string | number>,
  fallback: any,
  callback: (fn: (value: any) => any) => void,
) {
  const signature = (fallback === undefined ? "d" : "f") + "_" + path.join("|");
  const existing = makeCache.get(signature);
  if (existing !== undefined) {
    callback(existing);
    return;
  }
  const existingCallbacks = makingCache.get(signature);
  if (existingCallbacks !== undefined) {
    existingCallbacks.push(callback);
    return;
  }
  const callbacks = [callback];
  makingCache.set(signature, callbacks);

  const jitParts: TE[] = [];

  for (let i = 0, l = path.length; i < l; i++) {
    const part = path[i];
    jitParts.push(te.optionalGet(part));
  }
  const expression = te.join(jitParts, "");
  te.runInBatch<(value: any) => any>(
    te`(value => (value${expression})${
      fallback !== undefined ? te` ?? ${te.lit(fallback)}` : te.blank
    })`,
    (fn) => {
      makeCache.set(signature, fn);
      makingCache.delete(signature);
      for (const callback of callbacks) {
        callback(fn);
      }
    },
  );
}

/**
 * Finds the child of `targetParent` that has a path towards `descendent` (by
 * walking backwards from descendent to targetParent).
 */
export function getDirectLayerPlanChild(
  targetParent: LayerPlan,
  descendent: LayerPlan,
): LayerPlan {
  const child = _getDirectLayerPlanChild(targetParent, descendent);
  if (child == null) {
    throw new Error(
      `GrafastInternalError<d43e06d8-c533-4e7b-b3e7-af399f19c83f>: Invalid heirarchy - could not find direct layerPlan child of ${targetParent} that leads to ${descendent}`,
    );
  }
  return child;
}

function _getDirectLayerPlanChild(
  targetParent: LayerPlan,
  descendent: LayerPlan,
): LayerPlan | null {
  let directLayerPlanChild = descendent;
  let parent: LayerPlan;
  while (
    hasParentLayerPlan(directLayerPlanChild.reason) &&
    (parent = directLayerPlanChild.reason.parentLayerPlan) !== targetParent
  ) {
    directLayerPlanChild = parent;
  }
  if (directLayerPlanChild.reason.type === "combined") {
    for (const plp of directLayerPlanChild.reason.parentLayerPlans) {
      const dlpc = _getDirectLayerPlanChild(targetParent, plp);
      if (dlpc) return dlpc;
    }
    return null;
  } else if (directLayerPlanChild.reason.type === "root") {
    return null;
  } else {
    return directLayerPlanChild;
  }
}<|MERGE_RESOLUTION|>--- conflicted
+++ resolved
@@ -13,7 +13,11 @@
 
 import * as assert from "../assert.js";
 import type { Bucket } from "../bucket.js";
-import { $$streamMore, FLAG_ERROR } from "../constants.js";
+import {
+  $$streamMore,
+  DEFAULT_ACCEPT_FLAGS,
+  FLAG_ERROR,
+} from "../constants.js";
 import { isDev } from "../dev.js";
 import { AccessStep, stepADependsOnStepB, stripAnsi } from "../index.js";
 import { inspect } from "../inspect.js";
@@ -22,16 +26,6 @@
   JSONValue,
   LocationDetails,
 } from "../interfaces.js";
-<<<<<<< HEAD
-=======
-import {
-  $$concreteType,
-  $$streamMore,
-  DEFAULT_ACCEPT_FLAGS,
-  FLAG_ERROR,
-} from "../interfaces.js";
-import { isPolymorphicData } from "../polymorphic.js";
->>>>>>> 8a068978
 import type { Step } from "../step.js";
 import { expressionSymbol } from "../steps/access.js";
 import { pathsFromAncestorToTargetLayerPlan } from "../utils.js";
