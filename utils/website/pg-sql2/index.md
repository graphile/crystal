---
sidebar_position: 1
---

# pg-sql2 Introduction

Create highly dynamic SQL in a powerful and flexible manner without opening yourself to SQL injection attacks.

A key aim of this library is to be very fast, if you think you can improve performance further please open a PR!

## Usage

```js
const { default: sql } = require("pg-sql2");
// or import sql from 'pg-sql2';

const tableName = "user";
const fields = ["name", "age", "height"];

// sql.join is used to join fragments with a common separator, NOT to join tables!
const sqlFields = sql.join(
  // sql.identifier safely escapes arguments and joins them with dots
  fields.map((fieldName) => sql.identifier(tableName, fieldName)),
  ", ",
);

// sql.value will store the value and instead add a placeholder to the SQL
// statement, to ensure that no SQL injection can occur.
const sqlConditions = sql`created_at > NOW() - interval '3 years' and age > ${sql.value(
  22,
)}`;

// This could be a full query, but we're going to embed it in another query safely
const innerQuery = sql`select ${sqlFields} from ${sql.identifier(
  tableName,
)} where ${sqlConditions}`;

// Symbols are automatically assigned unique identifiers
const sqlAlias = sql.identifier(Symbol());

const query = sql`
with ${sqlAlias} as (${innerQuery})
select
  (select json_agg(row_to_json(${sqlAlias})) from ${sqlAlias}) as all_data,
  (select max(age) from ${sqlAlias}) as max_age
`;

// sql.compile compiles the query into an SQL statement and a list of values
const { text, values } = sql.compile(query);

console.log(text);
/* ->
with __local_0__ as (select "user"."name", "user"."age", "user"."height" from "user" where created_at > NOW() - interval '3 years' and age > $1)
select
  (select json_agg(row_to_json(__local_0__)) from __local_0__) as all_data,
  (select max(age) from __local_0__) as max_age
*/

console.log(values); // [ 22 ]

// Then to run the query using `pg` module, do something like:
// const { rows } = await pg.query(text, values);
```

## History

This is a replacement for [@calebmer's pg-sql](https://www.npmjs.com/package/pg-sql), combining the additional work that was done to it [in postgraphql](https://github.com/postgraphql/postgraphql/blob/9c36d7e9b9ad74e665de18964fd2554f9f639903/src/postgres/utils/sql.ts) and offering the following enhancements:

- Better development experience for people not using TypeScript (throws errors a lot earlier allowing you to catch issues at the source)
- Slightly more helpful error messages
<<<<<<< HEAD
- Uses a symbol-key on the query nodes to protect against an object accidentally being inserted verbatim and being treated as valid (because every Symbol is unique an attacker would need control of the code to get a reference to the Symbol in order to set it on an object (it cannot be serialised/deserialised via JSON or any other medium), and if the attacker has control of the code then you've already lost)
- Adds `sql.literal` which is similar to `sql.value` but when used with simple values can write the valid direct to the SQL statement. **Use with caution**. The purpose for this is if you are using _trusted_ values (e.g. for the keys to [`json_build_object(...)`](https://www.postgresql.org/docs/9.6/static/functions-json.html)) then debugging your SQL becomes a lot easier because fewer placeholders are used.
=======
- Uses a symbol-key on the query nodes to protect against an object accidentally being inserted verbatim and being treated as valid (because every Symbol is unique an attacker would need control of the code to get a reference to the Symbol in order to set it on an object (it cannot be serialized/deserialized via JSON or any other medium), and if the attacker has control of the code then you've already lost)
- Adds `sql.literal` which is similar to `sql.value` but when used with simple values can write the valid direct to the SQL statement. **USE WITH CAUTION**. The purpose for this is if you are using _trusted_ values (e.g. for the keys to [`json_build_object(...)`](https://www.postgresql.org/docs/9.6/static/functions-json.html)) then debugging your SQL becomes a lot easier because fewer placeholders are used.
>>>>>>> 6514130d
<|MERGE_RESOLUTION|>--- conflicted
+++ resolved
@@ -68,10 +68,6 @@
 
 - Better development experience for people not using TypeScript (throws errors a lot earlier allowing you to catch issues at the source)
 - Slightly more helpful error messages
-<<<<<<< HEAD
-- Uses a symbol-key on the query nodes to protect against an object accidentally being inserted verbatim and being treated as valid (because every Symbol is unique an attacker would need control of the code to get a reference to the Symbol in order to set it on an object (it cannot be serialised/deserialised via JSON or any other medium), and if the attacker has control of the code then you've already lost)
-- Adds `sql.literal` which is similar to `sql.value` but when used with simple values can write the valid direct to the SQL statement. **Use with caution**. The purpose for this is if you are using _trusted_ values (e.g. for the keys to [`json_build_object(...)`](https://www.postgresql.org/docs/9.6/static/functions-json.html)) then debugging your SQL becomes a lot easier because fewer placeholders are used.
-=======
+
 - Uses a symbol-key on the query nodes to protect against an object accidentally being inserted verbatim and being treated as valid (because every Symbol is unique an attacker would need control of the code to get a reference to the Symbol in order to set it on an object (it cannot be serialized/deserialized via JSON or any other medium), and if the attacker has control of the code then you've already lost)
-- Adds `sql.literal` which is similar to `sql.value` but when used with simple values can write the valid direct to the SQL statement. **USE WITH CAUTION**. The purpose for this is if you are using _trusted_ values (e.g. for the keys to [`json_build_object(...)`](https://www.postgresql.org/docs/9.6/static/functions-json.html)) then debugging your SQL becomes a lot easier because fewer placeholders are used.
->>>>>>> 6514130d
+- Adds `sql.literal` which is similar to `sql.value` but when used with simple values can write the valid direct to the SQL statement. **USE WITH CAUTION**. The purpose for this is if you are using _trusted_ values (e.g. for the keys to [`json_build_object(...)`](https://www.postgresql.org/docs/9.6/static/functions-json.html)) then debugging your SQL becomes a lot easier because fewer placeholders are used.