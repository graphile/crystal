---
sidebar_position: 3
title: Exportable/importable
---

As explained in [how it works](./how-it-works.md), your GraphQL schema must be
made in such a way that it can work with Graphile Export. This applies both to
the parts of the schema you write yourself, and the parts you may import from
external libraries.

<<<<<<< HEAD
Generally speaking there are 2 methods of achieving this, used in unison:
=======
Generally speaking there are two methods of achieving this, used in unison:
>>>>>>> 6514130d

1. All non-pure functions and their non-trivial scope dependencies must be made
   exportable by wrapping in an `EXPORTABLE()` call, or be made importable via
   the special `$$export` property
2. If a dependency cannot be made exportable/importable then instead of
   depending on it via the JavaScript scope, it should be passed at runtime via
   the GraphQL `context` and referenced from there (the third argument to a
   resolver, or via the
   [context()](https://grafast.org/grafast/step-library/standard-steps/context)
   step in Gra*fast*)

:::info Pure functions

A pure function is a function that, given the same inputs, always produces the
same output and has no side effects. This means it doesn't modify any external
state or depend on variables outside its local scope. Pure functions are
deterministic and isolated from their surrounding context, making them ideal
for exportable functions as they don’t rely on external dependencies.

:::

## Making a value EXPORTABLE

You can import `EXPORTABLE` from `graphile-export/helpers` to avoid loading
unnecessary code into memory:

```ts
import { EXPORTABLE } from "graphile-export/helpers";
```

`EXPORTABLE(factory, deps)` is called with two arguments: a factory function
that accepts a list of the target functions scope dependencies and returns the
target function, and a list of the values for those dependencies. By convention
we maintain the names of the dependencies (i.e. we explicitly shadow the
variables) so that adding (or removing) EXPORTABLE causes minimal code changes.

### Simple EXPORTABLE example

For example, this simple `getExportTime()` function has one external variable,
`EXPORT_TIME`:

```ts
// A dependency provided via the JS scope
const EXPORT_TIME = Date.now();

export function getExportTime() {
  return EXPORT_TIME;
}
```

To make this function exportable we return it from the factory function that we
pass to `EXPORTABLE` along with the value for the dependency:

```ts
const EXPORT_TIME = Date.now();
export const getExportTime = EXPORTABLE(
  // A factory function called with the dependency values
  (EXPORT_TIME) =>
    function getExportTime() {
      return EXPORT_TIME;
    },
  // The values of the dependencies:
  [EXPORT_TIME],
);
```

:::tip Use eslint-plugin-graphile-export to autofix the dependencies list

Just wrapping your function in `EXPORTABLE(() => ...)` is a good first step,
then you can use `eslint-plugin-graphile-export` to assert that all of the
dependencies have been correctly passed (and it can even auto-fix it for you!)

:::

:::info EXPORTABLE factory functions are pure

The critical thing to note here is that although the function `getExportTime()`
is not "pure" (it references values other than its arguments), the factory
function we pass to `EXPORTABLE` must always be pure.

:::

:::warning Values are evaluated at export time

Note that the `Date.now()` is evaluated once, when the schema is exported, and
is never evaluated again &mdash; so it will always return the time when the schema
was exported, not when the JavaScript process starts up. In fact, the function
that appears in the exported code will likely look more like:

```ts
function getExportTime() {
  return 1730722557867;
}
```

In this way, the exported schema can often be more optimal that the code used
to generate it.

:::

### GraphQL EXPORTABLE example

Imagine that you have a resolver such as the `User.friends` resolver shown here:

```ts title="schema/resolvers.ts"
import { db } from "../runtime/db";

const resolvers = {
  User: {
    async friends(user, args, context, resolveInfo) {
      // highlight-next-line
      return await db.friends.loadMany(user.id, context);
    },
  },
};
```

Note that this resolver has a dependency on `db` from a higher JavaScript
scope. To wrap this with `EXPORTABLE` we must rewrite this from a method into a
property:

```diff
-    async friends  (user, args, context, resolveInfo)    {
+    friends: async (user, args, context, resolveInfo) => {
       return await db.friends.loadMany(user.id, context);
     },
```

Then we insert `EXPORTABLE(() =>` before the arrow function, and `)` after it:

```diff
-    friends:                  async (user, args, context, resolveInfo) => {
+    friends: EXPORTABLE(() => async (user, args, context, resolveInfo) => {
       return await db.friends.loadMany(user.id, context);
-    } ,
+    }),
```

Now we must explicitly pass all of the dependencies (the values that are
implicitly from the JavaScript parent scope, rather than passed in via
arguments), for the reasons described in ["how it works"](./how-it-works.md).

The easiest way to do this is to use the autofix included with the
`eslint-plugin-graphile-export` ESLint plugin; but we can also do it manually.
If a function is pure then it has no dependencies, but though this function
provides the `user` and `context` variables via the function arguments, the
`db` variable comes from a higher JavaScript scope, so we must explicitly pass
it:

```diff
-    friends: EXPORTABLE((  ) => async (user, args, context, resolveInfo) => {
+    friends: EXPORTABLE((db) => async (user, args, context, resolveInfo) => {
       return await db.friends.loadMany(user.id, context);
-    }      ),
+    }, [db]),
```

## Making a value importable with `$$export`

In the example above, `db` itself needs to be "exportable". We could do this in
the same way, but we'd need to do this all the way down and typically we need
to break the pattern somewhere unless we only depend on "simple" values.

The `$$export` special property can be added to a JavaScript
object/function/array/instance to tell Graphile Export that rather than trying
to write out the code for the entity itself, it should instead just import that
value from the given location. The `$$export` property on the entity should be
set to an object with two keys: `moduleName` which outlines the source of the
`import` statement (this is typically an `npm` module name, though it can also
be a path to a local file relative to where the exported code will be located),
and `exportName` which details which value should be imported (use `default` for
the default export).

### $$export example

For the example above, we might do this in the `runtime/db.ts` file like this:

```ts title="runtime/db.ts"
export const db = new DatabaseConnection();

// highlight-start
// Detail from where this value can be imported so that our exported schema
// can import it at runtime.
db.$$export = { moduleName: "./runtime/db", exportName: "db" };
// highlight-end
```

When we export the schema, we should then see something like:

```js
import { GraphQLObjectType } from "graphql";
// highlight-next-line
import { db } from "./runtime/db";

/* ... */

const User = new GraphQLObjectType({
  name: "User",
  /* ... */
  fields: {
    friends: {
      /* ... */
      async resolve(user, args, context, resolveInfo) {
        // highlight-next-line
        return await db.friends.loadMany(user.id, context);
      },
    },
  },
});
```

## Making resolvers pure via context

An alternative to wrapping everything in `EXPORTABLE` is to ensure that your
functions are pure. For resolvers, this can be achieved by never relying on
the JavaScript scope for values but instead importing them from the GraphQL
context. Our example above could instead have been:

```ts title="schema/resolvers.ts"
const resolvers = {
  User: {
    async friends(user, args, context, resolveInfo) {
      // highlight-start
      // Extract the dependency from the GraphQL context
      const { db } = context;
      // highlight-end
      return await db.friends.loadMany(user.id, context);
    },
  },
};
```

Note that this version of the `User.friends` resolver is a pure function, and
thus is already exportable without requiring an `EXPORTABLE()` wrapper.

How to pass values to the GraphQL context at runtime will differ depending on
what server framework you are using. For Grafast it might look something like:

```ts title="graphile.config.ts"
import type {} from "grafast";
// highlight-next-line
import { db } from "./runtime/db";

export const preset: GraphileConfig.Preset = {
  grafast: {
    // highlight-next-line
    context: (ctx) => ({ db }),
  },
};
```

## Troubleshooting

### `undefined variable EXPORTABLE`

Our ESLint plugin isn't smart enough to actually `import` the `EXPORTABLE`
helper, so after running the autofix you might end up with "undefined variable
`EXPORTABLE`" errors. You can either
`import { EXPORTABLE } from "graphile-export/helpers"`, or you can copy this
definition into your code:

```ts
export function EXPORTABLE<T, TScope extends any[]>(
  factory: (...args: TScope) => T,
  args: [...TScope],
  nameHint?: string,
): T {
  const fn: T = factory(...args);
  if (
    ((typeof fn === "object" && fn !== null) || typeof fn === "function") &&
    !("$exporter$factory" in fn)
  ) {
    Object.defineProperties(fn, {
      $exporter$args: { value: args },
      $exporter$factory: { value: factory },
      $exporter$name: { writable: true, value: nameHint },
    });
  }
  return fn;
}
```

(Or, if you're using plain JavaScript:

```js
export function EXPORTABLE(factory, args, nameHint) {
  const fn = factory(...args);
  if (
    ((typeof fn === "object" && fn !== null) || typeof fn === "function") &&
    !("$exporter$factory" in fn)
  ) {
    Object.defineProperties(fn, {
      $exporter$args: { value: args },
      $exporter$factory: { value: factory },
      $exporter$name: { writable: true, value: nameHint },
    });
  }
  return fn;
}
```

)

### Cannot find module 'graphile-export/helpers'

If TypeScript gives you the error
`Cannot find module 'graphile-export/helpers' or its corresponding type declarations.`
then it's likely you're living in the past! This error happens because your
`tsconfig.json` is configured as if you were living in Node.js v14 (or before)
times!

The easiest solution is to use a really simple TSConfig.json such as the
`@tsconfig/node20` default which already configures TypeScript to support this:

```json title="tsconfig.json"
{
  "extends": "@tsconfig/node20"
}
```

Alternatively, explicitly change the `moduleResolution` setting to `Node16` or `NodeNext`:

```json title="tsconfig.json"
{
  "compilerOptions": {
    "module": "Node16",
    "moduleResolution": "Node16"
  }
}
```

---

Wrapping `EXPORTABLE(() => ...)` around our functions isn't too hard, but scanning through them to spot all the external dependencies can be time consuming and error prone. Let's find out how we can [use the Graphile Export ESLint plugin to autofix our EXPORTABLEs](./eslint.md).<|MERGE_RESOLUTION|>--- conflicted
+++ resolved
@@ -8,11 +8,8 @@
 the parts of the schema you write yourself, and the parts you may import from
 external libraries.
 
-<<<<<<< HEAD
-Generally speaking there are 2 methods of achieving this, used in unison:
-=======
 Generally speaking there are two methods of achieving this, used in unison:
->>>>>>> 6514130d
+
 
 1. All non-pure functions and their non-trivial scope dependencies must be made
    exportable by wrapping in an `EXPORTABLE()` call, or be made importable via
