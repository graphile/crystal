# Contributing
The PostGraphQL project welcomes all contributors, we want to invest in you so you can invest back into PostGraphQL. Together we can make great software that enables developers to build powerful applications in much less time then would previously have been taken. This document aims to help you get started contributing to the project.

As PostGraphQL may be a piece of critical infrastructure in your app, it is only fair to run the project as [OPEN Open Source](http://openopensource.org/). If you contribute meaningful work to the PostGraphQL project you will be made a collaborator which allows you to create new branches and approve pull requests.

The codebase is documented via READMEs throughout the `src` folder heirarchy, starting with [`src/README.md`](src/README.md). Contributions are also encouraged where these files are missing or inadequate.

<<<<<<< HEAD
To get started hacking on the codebase, first install all of the dependencies like so:

```bash
npm install
npm --prefix src/postgraphql/graphiql install
```

This will install all of the dependencies for the PostGraphQL server. The second command will install all of the dependencies for the GraphiQL PostGraphQL client which is a [`create-react-app`](https://github.com/facebookincubator/create-react-app) app.

Next make sure Postgres is listening on `localhost:5432` and then run the following to install postgraphql schemas into your default database:
=======
To get started hacking on the codebase, make sure Postgres is listening on `localhost:5432`, go to the project folder and then run the following to install all dependencies and PostGraphQL schemas into your default database:
>>>>>>> 9c8c1872

```bash
npm install
scripts/run-kitchen-sink-sql
scripts/dev
```

<<<<<<< HEAD
The first script will add the kitchen sink SQL schemas (named `a`, `b`, and `c`) to your default Postgres database at `localhost:5432`. The second script will start PostGraphQL in watch mode and open GraphiQL in your default browser. Whenever you change the PostGraphQL source code, the `scripts/dev` command will restart the PostGraphQL server, just remember to refresh GraphiQL. To manually restart the server type in `rs` and hit enter while `scripts/dev` is running. `scripts/dev` should also open the GraphiQL interface in your default browser.
=======
The first script will install all dependencies of PostGraphQL project. The second script will add the kitchen sink SQL schemas (named `a`, `b`, and `c`) to your default Postgres database at `localhost:5432`. The third script will start PostGraphQL in watch mode and open GraphiQL in your default browser. Whenever you change the PostGraphQL source code, the `scripts/dev` command will restart the PostGraphQL server, just remember to refresh GraphiQL. To manually restart the server type in `rs` and hit enter while `scripts/dev` is running.
>>>>>>> 9c8c1872

If you want to use a different database (e.g. after `createdb postgraphql`), you can do so by passing the database URL to these commands, like this:

```bash
scripts/run-kitchen-sink-sql postgres://localhost:5432/postgraphql
scripts/dev -c postgres://localhost:5432/postgraphql
```

To start PostGraphQL with arguments besides the defaults, just add them to `scripts/dev` like so:

```bash
scripts/dev --schema forum_example --secret keyboard_kitten
```

## Tests
PostGraphQL uses [Jest](http://facebook.github.io/jest/) for testing to take advantage of Jest’s snapshot feature. To run PostGraphQL tests you will need to first create the `postgraphql_test` database in your Postgres instance running on `localhost:5432`. To do so run the following:

```bash
createdb postgraphql_test
```

To run the full test suite run:

```bash
scripts/test
```

When developing PostGraphQL, we recommend using the Jest watch mode feature. So instead you would run tests like so:

```bash
scripts/test --watch
```

Now, only the tests in the files you have changed will be run. There are some slow tests in the PostGraphQL suite so hopefully this should make your development time faster. Once you are in watch mode, Jest will present you with some options you can use to better configure your testing experience.

### Snapshots
PostGraphQL makes use of the Jest snapshot feature. Even when you change small things in PostGraphQL the snapshot tests are likely to fail. This is OK, the snapshot tests are expected to fail. To make the snapshot tests pass again, run `scripts/test --watch` and then press `u` once the initial tests have run. Or run `scripts/test --updateSnapshot`. This will rerun the tests and change the snapshot files in the repository. Commit the changes to the snapshots and the changed snapshots will be reviewed along with the rest of your changes in the PR review process.

### Linting
PostGraphQL uses [TSLint](http://palantir.github.io/tslint/) and Travis CI to test builds and enforce lint rules:
[travis-ci.org/calebmer/postgraphql](https://travis-ci.org/calebmer/postgraphql).

## Commit messages
PostGraphQL team use [karma-style](http://karma-runner.github.io/1.0/dev/git-commit-msg.html) commit messages: a type
(`feat`/`fix`/`chore`/`docs`/etc.), a scope (`graphql`/`postgraphql`/`examples`/`tests`) and
then the commit message. Commit messages are written in the imperative tense.

Here’s a few examples:

```
feat(ci): run against multiple postgres versions
fix(postgraphql): fix opaque error messages
chore(docs): rename anonymous role to default role
```

When comitting to a branch or a PR you do not need to adhere to this format. However, all commits to the `master` branch *must* be in this format. Often all of the commits in a PR will be squashed and a commit message of this format will be written to summarize the changes.

You must use one of the following types:

- `chore`
- `docs`
- `feat`
- `fix`
- `refactor`
- `style`
- `test`

Common scopes are as follows. You are not required to use any of the following scopes and may instead invent your own. These are just a few that get commonly used.

- `*`
- `postgraphql`
- `graphql`
- `interface`
- `postgres`
- `package`
- `scripts`
- `examples`
- `ci`<|MERGE_RESOLUTION|>--- conflicted
+++ resolved
@@ -5,20 +5,7 @@
 
 The codebase is documented via READMEs throughout the `src` folder heirarchy, starting with [`src/README.md`](src/README.md). Contributions are also encouraged where these files are missing or inadequate.
 
-<<<<<<< HEAD
-To get started hacking on the codebase, first install all of the dependencies like so:
-
-```bash
-npm install
-npm --prefix src/postgraphql/graphiql install
-```
-
-This will install all of the dependencies for the PostGraphQL server. The second command will install all of the dependencies for the GraphiQL PostGraphQL client which is a [`create-react-app`](https://github.com/facebookincubator/create-react-app) app.
-
-Next make sure Postgres is listening on `localhost:5432` and then run the following to install postgraphql schemas into your default database:
-=======
 To get started hacking on the codebase, make sure Postgres is listening on `localhost:5432`, go to the project folder and then run the following to install all dependencies and PostGraphQL schemas into your default database:
->>>>>>> 9c8c1872
 
 ```bash
 npm install
@@ -26,11 +13,7 @@
 scripts/dev
 ```
 
-<<<<<<< HEAD
-The first script will add the kitchen sink SQL schemas (named `a`, `b`, and `c`) to your default Postgres database at `localhost:5432`. The second script will start PostGraphQL in watch mode and open GraphiQL in your default browser. Whenever you change the PostGraphQL source code, the `scripts/dev` command will restart the PostGraphQL server, just remember to refresh GraphiQL. To manually restart the server type in `rs` and hit enter while `scripts/dev` is running. `scripts/dev` should also open the GraphiQL interface in your default browser.
-=======
-The first script will install all dependencies of PostGraphQL project. The second script will add the kitchen sink SQL schemas (named `a`, `b`, and `c`) to your default Postgres database at `localhost:5432`. The third script will start PostGraphQL in watch mode and open GraphiQL in your default browser. Whenever you change the PostGraphQL source code, the `scripts/dev` command will restart the PostGraphQL server, just remember to refresh GraphiQL. To manually restart the server type in `rs` and hit enter while `scripts/dev` is running.
->>>>>>> 9c8c1872
+The first script will install all dependencies of PostGraphQL project. The second script will add the kitchen sink SQL schemas (named `a`, `b`, and `c`) to your default Postgres database at `localhost:5432`. The third script will start PostGraphQL in watch mode and open GraphiQL in your default browser. Whenever you change the PostGraphQL source code, the `scripts/dev` command will restart the PostGraphQL server. To manually restart the server type in `rs` and hit enter while `scripts/dev` is running.
 
 If you want to use a different database (e.g. after `createdb postgraphql`), you can do so by passing the database URL to these commands, like this:
 
@@ -73,6 +56,11 @@
 PostGraphQL uses [TSLint](http://palantir.github.io/tslint/) and Travis CI to test builds and enforce lint rules:
 [travis-ci.org/calebmer/postgraphql](https://travis-ci.org/calebmer/postgraphql).
 
+## GraphiQL
+The instance of GraphiQL used by PostGraphQL is a [`create-react-app`](https://github.com/facebookincubator/create-react-app) located in `src/postgraphql/graphiql`. When developing PostGraphQL (running `scripts/dev` only), GraphiQL will run on a different port to take advantage of the `create-react-app` developer experience.
+
+When we build PostGraphQL before publishing (with `scripts/build`), GraphiQL is built into a few JS, CSS, and HTML files then served by the PostGraphQL middleware people import into their projects.
+
 ## Commit messages
 PostGraphQL team use [karma-style](http://karma-runner.github.io/1.0/dev/git-commit-msg.html) commit messages: a type
 (`feat`/`fix`/`chore`/`docs`/etc.), a scope (`graphql`/`postgraphql`/`examples`/`tests`) and
