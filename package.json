{
  "name": "postgraphile",
<<<<<<< HEAD
  "version": "4.6.0-alpha.0",
=======
  "version": "4.6.0",
>>>>>>> 8ab51795
  "description": "A GraphQL schema created by reflection over a PostgreSQL schema 🐘 (previously known as PostGraphQL)",
  "author": "Benjie Gillam <benjie@graphile.org> (https://twitter.com/benjie)",
  "license": "MIT",
  "homepage": "https://www.graphile.org/postgraphile/",
  "keywords": [
    "graphql",
    "engine",
    "pg",
    "postgres",
    "postgresql",
    "postgraphql",
    "schema",
    "reflection",
    "introspection",
    "server",
    "relay",
    "connection",
    "graphile",
    "graphile engine",
    "graphql engine",
    "graphile-build"
  ],
  "bugs": {
    "url": "https://github.com/graphile/postgraphile/issues"
  },
  "repository": "github:graphile/postgraphile",
  "main": "index.js",
  "types": "build/index.d.ts",
  "bin": {
    "postgraphile": "cli.js"
  },
  "scripts": {
    "build": "./scripts/build",
    "dev": "./scripts/dev",
    "lint": "eslint --ext .ts,.js .",
    "lint:fix": "yarn run lint --fix",
    "make-assets": "./scripts/make-assets",
    "prettier": "prettier 'src/**/*.[tj]s' 'postgraphiql/src/**/*.[tj]s'",
    "prettier:fix": "yarn prettier --write",
    "prettier:check": "yarn prettier --list-different",
    "test": "./scripts/test",
    "prepack": "./scripts/build",
    "changelog": "(cat scripts/CHANGELOG_HEADER.md; npx conventional-changelog -p angular --release-count 0) > CHANGELOG.md",
    "version": "yarn run changelog && git add CHANGELOG.md"
  },
  "dependencies": {
    "@graphile/lru": "4.6.0-alpha.0",
    "@types/json5": "^0.0.30",
    "@types/jsonwebtoken": "^8.3.2",
    "@types/koa": "^2.0.44",
    "@types/pg": "^7.4.10",
    "@types/ws": "^6.0.1",
    "body-parser": "^1.15.2",
    "chalk": "^2.4.2",
    "commander": "^2.19.0",
    "debug": "^4.1.1",
    "finalhandler": "^1.0.6",
<<<<<<< HEAD
    "graphile-utils": "^4.6.0-alpha.0",
=======
    "graphile-utils": "4.6.0",
>>>>>>> 8ab51795
    "graphql": "^0.6.0 || ^0.7.0 || ^0.8.0-b || ^0.9.0 || ^0.10.0 || ^0.11.0 || ^0.12.0 || ^0.13.0 || ^14.0.2",
    "http-errors": "^1.5.1",
    "iterall": "^1.0.2",
    "json5": "^2.1.1",
    "jsonwebtoken": "^8.0.0",
    "parseurl": "^1.3.2",
    "pg": ">=6.1.0 <8",
    "pg-connection-string": "^2.0.0",
<<<<<<< HEAD
    "pg-sql2": "4.6.0-alpha.0",
    "postgraphile-core": "4.6.0-alpha.0",
=======
    "pg-sql2": "4.5.0",
    "postgraphile-core": "4.6.0",
>>>>>>> 8ab51795
    "subscriptions-transport-ws": "^0.9.15",
    "tslib": "^1.5.0",
    "ws": "^6.1.3"
  },
  "devDependencies": {
    "@babel/core": "7.4.3",
    "@babel/plugin-proposal-class-properties": "7.4.0",
    "@babel/plugin-transform-runtime": "7.4.3",
    "@babel/preset-env": "7.4.3",
    "@babel/preset-react": "7.0.0",
    "@babel/runtime": "7.4.3",
    "@types/chalk": "^2.2.0",
    "@types/commander": "^2.12.2",
    "@types/debug": "^4.1.4",
    "@types/finalhandler": "^1.1.0",
    "@types/http-errors": "^1.6.1",
    "@types/jest": "^24.0.11",
    "@types/lru-cache": ">=4 <5",
    "@types/node": "^10.9.4",
    "@types/parseurl": "^1.3.1",
    "@typescript-eslint/eslint-plugin": "^2.3.0",
    "@typescript-eslint/parser": "^2.3.0",
    "babel-loader": "8.0.5",
    "connect": "^3.5.0",
    "conventional-changelog-cli": "^2.0.27",
    "css-loader": "2.1.1",
    "eslint": "^6.4.0",
    "eslint-config-prettier": "^6.3.0",
    "eslint-plugin-jest": "^22.17.0",
    "eslint-plugin-prettier": "^3.1.1",
    "express": "^4.14.0",
    "fastify": "^2.2.0",
    "html-webpack-inline-source-plugin": "^0.0.10",
    "html-webpack-plugin": "^3.2.0",
    "jest": "^24.7.1",
    "koa": "^2.5.1",
    "koa-compress": "^3.0.0",
    "koa-mount": "^4.0.0",
    "nodemon": "^1.11.0",
    "pg-minify": "~1.0.0",
    "prettier": "^1.18.2",
    "source-map-support": "^0.5.12",
    "style-loader": "^0.23.0",
    "superagent": "^4.1.0",
    "ts-node": "^8.1.0",
    "typescript": "^3.4.3",
    "webpack": "^4.17.2"
  },
  "jest": {
    "transform": {
      ".*": "<rootDir>/resources/jest-preprocessor.js"
    },
    "moduleFileExtensions": ["ts", "js", "json"],
    "setupFiles": ["<rootDir>/resources/jest-setup.js"],
    "browser": false,
    "testEnvironment": "node",
    "roots": ["<rootDir>/src"],
    "testRegex": "/__tests__/[^.]+-test.(t|j)s$"
  },
  "files": [
    "sponsors.json",
    "build",
    "build-turbo",
    "isTurbo.js",
    "index.js",
    "cli.js",
    "plugins.js",
    "plugins.d.ts"
  ],
  "engines": {
    "node": ">=8.6"
  }
}<|MERGE_RESOLUTION|>--- conflicted
+++ resolved
@@ -1,10 +1,6 @@
 {
   "name": "postgraphile",
-<<<<<<< HEAD
-  "version": "4.6.0-alpha.0",
-=======
   "version": "4.6.0",
->>>>>>> 8ab51795
   "description": "A GraphQL schema created by reflection over a PostgreSQL schema 🐘 (previously known as PostGraphQL)",
   "author": "Benjie Gillam <benjie@graphile.org> (https://twitter.com/benjie)",
   "license": "MIT",
@@ -51,7 +47,7 @@
     "version": "yarn run changelog && git add CHANGELOG.md"
   },
   "dependencies": {
-    "@graphile/lru": "4.6.0-alpha.0",
+    "@graphile/lru": "4.5.0",
     "@types/json5": "^0.0.30",
     "@types/jsonwebtoken": "^8.3.2",
     "@types/koa": "^2.0.44",
@@ -62,11 +58,7 @@
     "commander": "^2.19.0",
     "debug": "^4.1.1",
     "finalhandler": "^1.0.6",
-<<<<<<< HEAD
-    "graphile-utils": "^4.6.0-alpha.0",
-=======
     "graphile-utils": "4.6.0",
->>>>>>> 8ab51795
     "graphql": "^0.6.0 || ^0.7.0 || ^0.8.0-b || ^0.9.0 || ^0.10.0 || ^0.11.0 || ^0.12.0 || ^0.13.0 || ^14.0.2",
     "http-errors": "^1.5.1",
     "iterall": "^1.0.2",
@@ -75,13 +67,8 @@
     "parseurl": "^1.3.2",
     "pg": ">=6.1.0 <8",
     "pg-connection-string": "^2.0.0",
-<<<<<<< HEAD
-    "pg-sql2": "4.6.0-alpha.0",
-    "postgraphile-core": "4.6.0-alpha.0",
-=======
     "pg-sql2": "4.5.0",
     "postgraphile-core": "4.6.0",
->>>>>>> 8ab51795
     "subscriptions-transport-ws": "^0.9.15",
     "tslib": "^1.5.0",
     "ws": "^6.1.3"
