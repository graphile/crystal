--- conflicted
+++ resolved
@@ -2,15 +2,10 @@
 language: node_js
 
 node_js:
-<<<<<<< HEAD
-  - "12"
-  - "13"
-=======
   - "8"
   - "10"
   - "12"
   - "14"
->>>>>>> f97cad18
 
 addons:
   postgresql: "9.6"
