--- conflicted
+++ resolved
@@ -156,28 +156,19 @@
     return await callback({
       [$$pgClient]: pgClient,
       pgRole,
-<<<<<<< HEAD
-    })
-  }
-  // Cleanup our Postgres client by ending the transaction and releasing
-  // the client back to the pool. Always do this even if the query fails.
-  finally {
-    try {
-      await pgClient.query('commit')
-    } finally {
-      pgClient.release()
-    }
-=======
+
       jwtClaims,
     });
   } finally {
     // Cleanup our Postgres client by ending the transaction and releasing
     // the client back to the pool. Always do this even if the query fails.
-    if (needTransaction) {
-      await pgClient.query('commit');
-    }
-    pgClient.release();
->>>>>>> 6ef12769
+    try {
+      if (needTransaction) {
+        await pgClient.query('commit');
+      }
+    } finally {
+      pgClient.release();
+    }
   }
 };
 
