--- conflicted
+++ resolved
@@ -288,20 +288,13 @@
           }
 
           const operation = getOperationAST(finalParams.query, finalParams.operationName);
-<<<<<<< HEAD
           if (!operation) {
             return Promise.reject(new Error('Unable to identify operation'));
           }
-
           const isSubscription = operation.operation === 'subscription';
-          const context = await getContext(socket, opId, isSubscription);
-          Object.assign(params.context, context);
-=======
-          const isSubscription = !!operation && operation.operation === 'subscription';
 
           // We used to call `getContext` here, now we just persist this side effect instead.
           await reqResFromSocket(socket);
->>>>>>> 1b10ce65
 
           // You are strongly encouraged to use
           // `postgraphile:validationRules:static` if possible - you should
@@ -421,7 +414,6 @@
                 options,
               })
             : args) as ExecutionArgs;
-<<<<<<< HEAD
           if (!args.document) {
             return [
               // same error that graphql.validate would throw if the document is missing
@@ -433,19 +425,10 @@
           if (!operation) {
             return [new GraphQLError('Unable to identify operation')];
           }
-
           const isSubscription = operation.operation === 'subscription';
-          const context = await getContext(ctx.extra.socket, msg.id, isSubscription);
-          Object.assign(hookedArgs.contextValue, context);
-=======
-          const operation = args.document
-            ? getOperationAST(args.document, hookedArgs.operationName)
-            : null;
-          const isSubscription = !!operation && operation.operation === 'subscription';
 
           // We used to call `getContext` here, now we just persist this side effect instead.
           await reqResFromSocket(ctx.extra.socket);
->>>>>>> 1b10ce65
 
           // when supplying custom execution args from the
           // onSubscribe, you're trusted to do the validation
