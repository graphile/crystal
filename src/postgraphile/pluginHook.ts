--- conflicted
+++ resolved
@@ -1,15 +1,9 @@
 import { AddFlagFn } from './cli';
 import { Server, IncomingMessage } from 'http';
 import {
-<<<<<<< HEAD
-  HttpRequestHandler,
-  PostGraphileOptions,
-  CreateRequestHandlerOptions,
-=======
   CreateRequestHandlerOptions,
   HttpRequestHandler,
   PostGraphileOptions,
->>>>>>> 2142f706
 } from '../interfaces';
 import { WithPostGraphileContextFn } from './withPostGraphileContext';
 import { version } from '../../package.json';
