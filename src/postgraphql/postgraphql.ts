import { Pool, PoolConfig } from 'pg'
import { parse as parsePgConnectionString } from 'pg-connection-string'
import { GraphQLSchema } from 'graphql'
import { EventEmitter } from 'events'
import { createPostGraphQLSchema, watchPostGraphQLSchema } from 'postgraphile-core'
import createPostGraphQLHttpRequestHandler, { HttpRequestHandler } from './http/createPostGraphQLHttpRequestHandler'
import exportPostGraphQLSchema from './schema/exportPostGraphQLSchema'
<<<<<<< HEAD
=======
import watchPgSchemas from './watch/watchPgSchemas'
import { IncomingMessage } from 'http'
>>>>>>> 85e630a9

type PostGraphQLOptions = {
  classicIds?: boolean,
  dynamicJson?: boolean,
  graphqlRoute?: string,
  graphiqlRoute?: string,
  graphiql?: boolean,
  pgDefaultRole?: string,
  jwtSecret?: string,
  jwtAudiences?: Array<string>,
  jwtRole?: Array<string>,
  jwtPgTypeIdentifier?: string,
  watchPg?: boolean,
  showErrorStack?: boolean,
  extendedErrors?: Array<string>,
  disableQueryLog?: boolean,
  disableDefaultMutations?: boolean,
  enableCors?: boolean,
  exportJsonSchemaPath?: string,
  exportGqlSchemaPath?: string,
  bodySizeLimit?: string,
<<<<<<< HEAD
  pgSettings?: { [key: string]: mixed },
  appendPlugins?: Array<(builder: mixed) => {}>,
  prependPlugins?: Array<(builder: mixed) => {}>,
  replaceAllPlugins?: Array<(builder: mixed) => {}>,
=======
  pgSettings?: { [key: string]: mixed } | ((req: IncomingMessage) => Promise<{[key: string]: mixed }>),
>>>>>>> 85e630a9
}

/**
 * Creates a PostGraphQL Http request handler by first introspecting the
 * database to get a GraphQL schema, and then using that to create the Http
 * request handler.
 */
export default function postgraphql (poolOrConfig?: Pool | PoolConfig | string, schema?: string | Array<string>, options?: PostGraphQLOptions): HttpRequestHandler
export default function postgraphql (poolOrConfig?: Pool | PoolConfig | string, options?: PostGraphQLOptions): HttpRequestHandler
export default function postgraphql (
  poolOrConfig?: Pool | PoolConfig | string,
  schemaOrOptions?: string | Array<string> | PostGraphQLOptions,
  maybeOptions?: PostGraphQLOptions,
): HttpRequestHandler {
  let schema: string | Array<string>
  let options: PostGraphQLOptions

  // If the second argument is undefined, use defaults for both `schema` and
  // `options`.
  if (typeof schemaOrOptions === 'undefined') {
    schema = 'public'
    options = {}
  }
  // If the second argument is a string or array, it is the schemas so set the
  // `schema` value and try to use the third argument (or a default) for
  // `options`.
  else if (typeof schemaOrOptions === 'string' || Array.isArray(schemaOrOptions)) {
    schema = schemaOrOptions
    options = maybeOptions || {}
  }
  // Otherwise the second argument is the options so set `schema` to the
  // default and `options` to the second argument.
  else {
    schema = 'public'
    options = schemaOrOptions
  }

  // Check for a jwtSecret without a jwtPgTypeIdentifier
  // a secret without a token identifier prevents JWT creation
  if (options.jwtSecret && !options.jwtPgTypeIdentifier) {
    // tslint:disable-next-line no-console
    console.warn('WARNING: jwtSecret provided, however jwtPgTypeIdentifier (token identifier) not provided.')
  }

  // Creates the Postgres schemas array.
  const pgSchemas: Array<string> = Array.isArray(schema) ? schema : [schema]

  // Do some things with `poolOrConfig` so that in the end, we actually get a
  // Postgres pool.
  const pgPool =
    // If it is already a `Pool`, just use it.
    poolOrConfig instanceof Pool
      ? poolOrConfig
      : new Pool(typeof poolOrConfig === 'string'
        // Otherwise if it is a string, let us parse it to get a config to
        // create a `Pool`.
        ? parsePgConnectionString(poolOrConfig)
        // Finally, it must just be a config itself. If it is undefined, we
        // will just use an empty config and let the defaults take over.
        : poolOrConfig || {},
      )

  const _emitter = new EventEmitter()

  // Creates a promise which will resolve to a GraphQL schema. Connects a
  // client from our pool to introspect the database.
  //
  // This is not a constant because when we are in watch mode, we want to swap
  // out the `gqlSchema`.
  let gqlSchema: GraphQLSchema
  let gqlSchemaPromise: Promise<GraphQLSchema> = createGqlSchema()

  // Finally create our Http request handler using our options, the Postgres
  // pool, and GraphQL schema. Return the final result.
  return createPostGraphQLHttpRequestHandler(Object.assign({}, options, {
    getGqlSchema: (): Promise<GraphQLSchema> => Promise.resolve(gqlSchema || gqlSchemaPromise),
    pgPool,
    _emitter,
  }))

  async function createGqlSchema (): Promise<GraphQLSchema> {
    try {
      if (options.watchPg) {
        await watchPostGraphQLSchema(pgPool, pgSchemas, options, newSchema => {
          gqlSchema = newSchema
          _emitter.emit('schemas:changed')
          exportGqlSchema(gqlSchema)
        })
        if (!gqlSchema) {
          throw new Error('Consistency error: watchPostGraphQLSchema promises to call the callback before the promise resolves; but this hasn\'t happened')
        }
      } else {
        gqlSchema = await createPostGraphQLSchema(pgPool, pgSchemas, options)
        exportGqlSchema(gqlSchema)
      }
      return gqlSchema
    }
    // If we fail to build our schema, log the error and exit the process.
    catch (error) {
      return handleFatalError(error)
    }
  }

  async function exportGqlSchema (newGqlSchema: GraphQLSchema): Promise<void> {
    try {
      await exportPostGraphQLSchema(newGqlSchema, options)
    }
    // If we fail to export our schema, log the error and exit the process.
    catch (error) {
      handleFatalError(error)
    }
  }
}

function handleFatalError (error: Error): never {
  process.stderr.write(`${error.stack}\n`) // console.error fails under the tests
  process.exit(1)

  // `process.exit` will mean all code below it will never get called.
  // However, we need to return a value with type `never` here for
  // TypeScript.
  return null as never
}<|MERGE_RESOLUTION|>--- conflicted
+++ resolved
@@ -5,11 +5,7 @@
 import { createPostGraphQLSchema, watchPostGraphQLSchema } from 'postgraphile-core'
 import createPostGraphQLHttpRequestHandler, { HttpRequestHandler } from './http/createPostGraphQLHttpRequestHandler'
 import exportPostGraphQLSchema from './schema/exportPostGraphQLSchema'
-<<<<<<< HEAD
-=======
-import watchPgSchemas from './watch/watchPgSchemas'
 import { IncomingMessage } from 'http'
->>>>>>> 85e630a9
 
 type PostGraphQLOptions = {
   classicIds?: boolean,
@@ -31,14 +27,10 @@
   exportJsonSchemaPath?: string,
   exportGqlSchemaPath?: string,
   bodySizeLimit?: string,
-<<<<<<< HEAD
-  pgSettings?: { [key: string]: mixed },
+  pgSettings?: { [key: string]: mixed } | ((req: IncomingMessage) => Promise<{[key: string]: mixed }>),
   appendPlugins?: Array<(builder: mixed) => {}>,
   prependPlugins?: Array<(builder: mixed) => {}>,
   replaceAllPlugins?: Array<(builder: mixed) => {}>,
-=======
-  pgSettings?: { [key: string]: mixed } | ((req: IncomingMessage) => Promise<{[key: string]: mixed }>),
->>>>>>> 85e630a9
 }
 
 /**
