import { Condition } from '../../interface'
import { sql } from '../utils'

/**
 * Converts a `Condition` object into a Sql query.
 */
export default function conditionToSql (condition: Condition, path: Array<string> = [], convertRowIdToId?: boolean): sql.Sql {
  if (typeof condition === 'boolean')
    return condition ? sql.query`true` : sql.query`false`
  if (condition.hasOwnProperty('value') && condition.value === null)
	return sql.query`(${sql.identifier(...path)} IS NULL)`

  switch (condition.type) {
    case 'NOT':
      return sql.query`not(${conditionToSql(condition.condition, path, convertRowIdToId)})`
    case 'AND':
      return sql.query`(${sql.join(condition.conditions.map(c => conditionToSql(c, path, convertRowIdToId)), ' and ')})`
    case 'OR':
      return sql.query`(${sql.join(condition.conditions.map(c => conditionToSql(c, path, convertRowIdToId)), ' or ')})`
    case 'FIELD':
      // TODO: This is a hack fix. Do a proper fix asap!
      return conditionToSql(condition.condition, path.concat([convertRowIdToId && condition.name === 'row_id' ? 'id' : condition.name]), false)
    case 'EQUAL':
<<<<<<< HEAD
      return sql.query`(${sql.identifier(...path)} IS NOT DISTINCT FROM ${sql.value(condition.value)})`
    case 'LESS_THAN':
=======
      return sql.query`(${sql.identifier(...path)} = ${sql.value(condition.value)})`
    case 'EQUAL_QUERY':
      return sql.query`(${sql.identifier(...path)} = ${sql.query`${condition.value}`})`
	case 'LESS_THAN':
>>>>>>> 2dcba647
      return sql.query`(${sql.identifier(...path)} < ${sql.value(condition.value)})`
    case 'GREATER_THAN':
      return sql.query`(${sql.identifier(...path)} > ${sql.value(condition.value)})`
    case 'REGEXP':
      // Parse out the regular expression. In Node.js v4 we can’t get the
      // `flags` property so we need to do it this way.
      const match = condition.regexp.toString().match(/^\/(.*)\/([gimuy]*)$/i)
      if (!match) throw new Error('Invalid regular expression.')
      const [, pattern, flags] = match
      return sql.query`regexp_matches(${sql.identifier(...path)}, ${sql.value(pattern)}, ${sql.value(flags)})`
    default:
      throw new Error(`Condition of type '${condition['type']}' is not recognized.`)
  }
}<|MERGE_RESOLUTION|>--- conflicted
+++ resolved
@@ -21,15 +21,10 @@
       // TODO: This is a hack fix. Do a proper fix asap!
       return conditionToSql(condition.condition, path.concat([convertRowIdToId && condition.name === 'row_id' ? 'id' : condition.name]), false)
     case 'EQUAL':
-<<<<<<< HEAD
-      return sql.query`(${sql.identifier(...path)} IS NOT DISTINCT FROM ${sql.value(condition.value)})`
-    case 'LESS_THAN':
-=======
       return sql.query`(${sql.identifier(...path)} = ${sql.value(condition.value)})`
     case 'EQUAL_QUERY':
       return sql.query`(${sql.identifier(...path)} = ${sql.query`${condition.value}`})`
 	case 'LESS_THAN':
->>>>>>> 2dcba647
       return sql.query`(${sql.identifier(...path)} < ${sql.value(condition.value)})`
     case 'GREATER_THAN':
       return sql.query`(${sql.identifier(...path)} > ${sql.value(condition.value)})`
