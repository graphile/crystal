import { ListType } from '../../../interface'
import { sql } from '../../utils'
import PgType from './PgType'

class PgListType<TItemValue> extends PgType<Array<TItemValue>> implements ListType<Array<TItemValue>, TItemValue> {
  public readonly kind: 'LIST' = 'LIST'
  public readonly itemType: PgType<TItemValue>

  constructor (itemType: PgType<TItemValue>) {
    super()
    this.itemType = itemType
  }

  public isTypeOf (value: mixed): value is Array<TItemValue> {
    if (!Array.isArray(value))
      return false

    return value.reduce((same, item) => same && this.itemType.isTypeOf(item), true)
  }

  public intoArray (value: Array<TItemValue>): Array<TItemValue> {
    return value
  }

  public fromArray (value: Array<TItemValue>): Array<TItemValue> {
    return value
  }

  public transformPgValueIntoValue (pgValue: mixed): Array<TItemValue> {
    if (!Array.isArray(pgValue))
      throw new Error(`Expected array value from Postgres. Not '${typeof pgValue}'.`)

    return pgValue.map(item => this.itemType.transformPgValueIntoValue(item))
  }

  public transformValueIntoPgValue (value: Array<TItemValue>): sql.Sql {
<<<<<<< HEAD
     // a list of enums must be casted explicitly, otherwise it would be treated as text[]
    const kind = this.itemType.nonNullType ? this.itemType.nonNullType.kind : this.itemType.kind;
    const listType = kind === 'ENUM' ? `::${this.itemType.nonNullType.name}[]` : '';
    return sql.query`array[${sql.join(value.map(item => this.itemType.transformValueIntoPgValue(item)), ', ')}]${listType}`
=======
    if (value.length === 0)
      return sql.query`'{}'`

    return sql.query`array[${sql.join(value.map(item => this.itemType.transformValueIntoPgValue(item)), ', ')}]`
>>>>>>> df347e76
  }
}

export default PgListType<|MERGE_RESOLUTION|>--- conflicted
+++ resolved
@@ -34,17 +34,13 @@
   }
 
   public transformValueIntoPgValue (value: Array<TItemValue>): sql.Sql {
-<<<<<<< HEAD
-     // a list of enums must be casted explicitly, otherwise it would be treated as text[]
-    const kind = this.itemType.nonNullType ? this.itemType.nonNullType.kind : this.itemType.kind;
-    const listType = kind === 'ENUM' ? `::${this.itemType.nonNullType.name}[]` : '';
-    return sql.query`array[${sql.join(value.map(item => this.itemType.transformValueIntoPgValue(item)), ', ')}]${listType}`
-=======
     if (value.length === 0)
       return sql.query`'{}'`
-
-    return sql.query`array[${sql.join(value.map(item => this.itemType.transformValueIntoPgValue(item)), ', ')}]`
->>>>>>> df347e76
+      
+    // a list of enums must be casted explicitly, otherwise it would be treated as text[]
+    const kind = this.itemType.nonNullType ? this.itemType.nonNullType.kind : this.itemType.kind
+    const listType = kind === 'ENUM' ? `::${this.itemType.nonNullType.name}[]` : ''
+    return sql.query`array[${sql.join(value.map(item => this.itemType.transformValueIntoPgValue(item)), ', ')}]${listType}`
   }
 }
 
