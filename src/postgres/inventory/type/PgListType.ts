--- conflicted
+++ resolved
@@ -42,11 +42,7 @@
 
     // a list of enums or custom types must be casted explicitly, otherwise it would be treated as text[]
     const nonNullType = this.itemType instanceof PgNullableType ? this.itemType.nonNullType : this.itemType
-<<<<<<< HEAD
-	const listType = sql.identifier(nonNullType instanceof PgEnumType || nonNullType instanceof PgClassType ? nonNullType.name : 'text');
-=======
     const listType = sql.identifier(nonNullType instanceof PgEnumType || nonNullType instanceof PgClassType ? nonNullType.name : 'text')
->>>>>>> ba64ccef
     return sql.query`array[${sql.join(value.map(item => this.itemType.transformValueIntoPgValue(item)), ', ')}]::${listType}[]`
   }
 }
