--- conflicted
+++ resolved
@@ -9,116 +9,64 @@
 
     subgraph "Buckets for mutations/v4/mutation-delete"
     Bucket0("Bucket 0 (root)"):::bucket
-<<<<<<< HEAD
-    Bucket1("Bucket 1 (mutationField)<br />Deps: 15, 11, 16, 152, 271, 4<br /><br />1: PgDeleteSingle[12]<br />2: <br />ᐳ: Object[17]"):::bucket
-    Bucket2("Bucket 2 (mutationField)<br />Deps: 384, 28, 2, 152, 271, 4<br /><br />1: Access[25]<br />2: Access[26]<br />3: Object[27]<br />4: Lambda[22]<br />5: Access[23]<br />6: PgDeleteSingle[24]<br />7: <br />ᐳ: Object[29]"):::bucket
-    Bucket3("Bucket 3 (mutationField)<br />Deps: 385, 39, 2, 152, 271, 4<br /><br />1: Access[36]<br />2: Access[37]<br />3: Object[38]<br />4: Lambda[33]<br />5: Access[34]<br />6: PgDeleteSingle[35]<br />7: <br />ᐳ: Object[40]"):::bucket
-    Bucket4("Bucket 4 (mutationField)<br />Deps: 387, 51, 2, 152, 271, 4<br /><br />1: Access[48]<br />2: Access[49]<br />3: Object[50]<br />4: Lambda[45]<br />5: Access[46]<br />6: PgDeleteSingle[47]<br />7: <br />ᐳ: Object[52]"):::bucket
-    Bucket5("Bucket 5 (mutationField)<br />Deps: 389, 60, 2, 169<br /><br />1: Access[57]<br />2: Access[58]<br />3: Object[59]<br />4: PgDeleteSingle[56]<br />5: <br />ᐳ: Object[61]"):::bucket
-    Bucket6("Bucket 6 (mutationField)<br />Deps: 390, 68, 2, 152, 271, 4<br /><br />1: Access[65]<br />2: Access[66]<br />3: Object[67]<br />4: PgDeleteSingle[64]<br />5: <br />ᐳ: Object[69]"):::bucket
-    Bucket7("Bucket 7 (mutationField)<br />Deps: 391, 76, 2, 152, 271, 4<br /><br />1: Access[73]<br />2: Access[74]<br />3: Object[75]<br />4: PgDeleteSingle[72]<br />5: <br />ᐳ: Object[77]"):::bucket
-    Bucket8("Bucket 8 (mutationField)<br />Deps: 392, 84, 2, 152, 271, 4<br /><br />1: Access[81]<br />2: Access[82]<br />3: Object[83]<br />4: PgDeleteSingle[80]<br />5: <br />ᐳ: Object[85]"):::bucket
-    Bucket9("Bucket 9 (mutationField)<br />Deps: 389, 91, 2, 152, 271, 4<br /><br />1: Access[88]<br />2: Access[89]<br />3: Object[90]<br />4: PgDeleteSingle[87]<br />5: <br />ᐳ: Object[92]"):::bucket
-    Bucket10("Bucket 10 (mutationField)<br />Deps: 393, 103, 2, 190, 271, 4, 201<br /><br />1: Access[100]<br />2: Access[101]<br />3: Object[102]<br />4: Lambda[96]<br />5: Access[97]<br />6: Access[98]<br />7: PgDeleteSingle[99]<br />8: <br />ᐳ: Object[104]"):::bucket
-    Bucket11("Bucket 11 (mutationField)<br />Deps: 394, 395, 112, 2, 190, 271, 4, 201<br /><br />1: Access[109]<br />2: Access[110]<br />3: Object[111]<br />4: PgDeleteSingle[108]<br />5: <br />ᐳ: Object[113]"):::bucket
-    Bucket12("Bucket 12 (mutationField)<br />Deps: 396, 120, 2, 201, 271, 4<br /><br />1: Access[117]<br />2: Access[118]<br />3: Object[119]<br />4: PgDeleteSingle[116]<br />5: <br />ᐳ: Object[121]"):::bucket
-    Bucket13("Bucket 13 (mutationField)<br />Deps: 397, 128, 2, 201, 271, 4<br /><br />1: Access[125]<br />2: Access[126]<br />3: Object[127]<br />4: PgDeleteSingle[124]<br />5: <br />ᐳ: Object[129]"):::bucket
-    Bucket14("Bucket 14 (mutationField)<br />Deps: 398, 136, 2, 201, 271, 4<br /><br />1: Access[133]<br />2: Access[134]<br />3: Object[135]<br />4: PgDeleteSingle[132]<br />5: <br />ᐳ: Object[137]"):::bucket
-    Bucket15("Bucket 15 (nullableBoundary)<br />Deps: 12, 152, 271, 17, 4<br /><br />ROOT Object{1}ᐸ{result}ᐳ[17]"):::bucket
-    Bucket16("Bucket 16 (nullableBoundary)<br />Deps: 24, 152, 271, 29, 4<br /><br />ROOT Object{2}ᐸ{result}ᐳ[29]"):::bucket
-    Bucket17("Bucket 17 (nullableBoundary)<br />Deps: 35, 152, 271, 40, 4<br /><br />ROOT Object{3}ᐸ{result}ᐳ[40]"):::bucket
-    Bucket18("Bucket 18 (nullableBoundary)<br />Deps: 47, 152, 271, 52, 4<br /><br />ROOT Object{4}ᐸ{result}ᐳ[52]"):::bucket
+    Bucket1("Bucket 1 (mutationField)<br />Deps: 15, 11, 16, 152, 270, 4<br /><br />1: PgDeleteSingle[12]<br />2: <br />ᐳ: Object[17]"):::bucket
+    Bucket2("Bucket 2 (mutationField)<br />Deps: 382, 28, 2, 152, 270, 4<br /><br />1: Access[25]<br />2: Access[26]<br />3: Object[27]<br />4: Lambda[22]<br />5: Access[23]<br />6: PgDeleteSingle[24]<br />7: <br />ᐳ: Object[29]"):::bucket
+    Bucket3("Bucket 3 (mutationField)<br />Deps: 383, 39, 2, 152, 270, 4<br /><br />1: Access[36]<br />2: Access[37]<br />3: Object[38]<br />4: Lambda[33]<br />5: Access[34]<br />6: PgDeleteSingle[35]<br />7: <br />ᐳ: Object[40]"):::bucket
+    Bucket4("Bucket 4 (mutationField)<br />Deps: 385, 51, 2, 152, 270, 4<br /><br />1: Access[48]<br />2: Access[49]<br />3: Object[50]<br />4: Lambda[45]<br />5: Access[46]<br />6: PgDeleteSingle[47]<br />7: <br />ᐳ: Object[52]"):::bucket
+    Bucket5("Bucket 5 (mutationField)<br />Deps: 387, 60, 2, 169<br /><br />1: Access[57]<br />2: Access[58]<br />3: Object[59]<br />4: PgDeleteSingle[56]<br />5: <br />ᐳ: Object[61]"):::bucket
+    Bucket6("Bucket 6 (mutationField)<br />Deps: 388, 68, 2, 152, 270, 4<br /><br />1: Access[65]<br />2: Access[66]<br />3: Object[67]<br />4: PgDeleteSingle[64]<br />5: <br />ᐳ: Object[69]"):::bucket
+    Bucket7("Bucket 7 (mutationField)<br />Deps: 389, 76, 2, 152, 270, 4<br /><br />1: Access[73]<br />2: Access[74]<br />3: Object[75]<br />4: PgDeleteSingle[72]<br />5: <br />ᐳ: Object[77]"):::bucket
+    Bucket8("Bucket 8 (mutationField)<br />Deps: 390, 84, 2, 152, 270, 4<br /><br />1: Access[81]<br />2: Access[82]<br />3: Object[83]<br />4: PgDeleteSingle[80]<br />5: <br />ᐳ: Object[85]"):::bucket
+    Bucket9("Bucket 9 (mutationField)<br />Deps: 387, 91, 2, 152, 270, 4<br /><br />1: Access[88]<br />2: Access[89]<br />3: Object[90]<br />4: PgDeleteSingle[87]<br />5: <br />ᐳ: Object[92]"):::bucket
+    Bucket10("Bucket 10 (mutationField)<br />Deps: 391, 103, 2, 190, 270, 4, 201<br /><br />1: Access[100]<br />2: Access[101]<br />3: Object[102]<br />4: Lambda[96]<br />5: Access[97]<br />6: Access[98]<br />7: PgDeleteSingle[99]<br />8: <br />ᐳ: Object[104]"):::bucket
+    Bucket11("Bucket 11 (mutationField)<br />Deps: 392, 393, 112, 2, 190, 270, 4, 201<br /><br />1: Access[109]<br />2: Access[110]<br />3: Object[111]<br />4: PgDeleteSingle[108]<br />5: <br />ᐳ: Object[113]"):::bucket
+    Bucket12("Bucket 12 (mutationField)<br />Deps: 394, 120, 2, 201, 270, 4<br /><br />1: Access[117]<br />2: Access[118]<br />3: Object[119]<br />4: PgDeleteSingle[116]<br />5: <br />ᐳ: Object[121]"):::bucket
+    Bucket13("Bucket 13 (mutationField)<br />Deps: 395, 128, 2, 201, 270, 4<br /><br />1: Access[125]<br />2: Access[126]<br />3: Object[127]<br />4: PgDeleteSingle[124]<br />5: <br />ᐳ: Object[129]"):::bucket
+    Bucket14("Bucket 14 (mutationField)<br />Deps: 396, 136, 2, 201, 270, 4<br /><br />1: Access[133]<br />2: Access[134]<br />3: Object[135]<br />4: PgDeleteSingle[132]<br />5: <br />ᐳ: Object[137]"):::bucket
+    Bucket15("Bucket 15 (nullableBoundary)<br />Deps: 12, 152, 270, 17, 4<br /><br />ROOT Object{1}ᐸ{result}ᐳ[17]"):::bucket
+    Bucket16("Bucket 16 (nullableBoundary)<br />Deps: 24, 152, 270, 29, 4<br /><br />ROOT Object{2}ᐸ{result}ᐳ[29]"):::bucket
+    Bucket17("Bucket 17 (nullableBoundary)<br />Deps: 35, 152, 270, 40, 4<br /><br />ROOT Object{3}ᐸ{result}ᐳ[40]"):::bucket
+    Bucket18("Bucket 18 (nullableBoundary)<br />Deps: 47, 152, 270, 52, 4<br /><br />ROOT Object{4}ᐸ{result}ᐳ[52]"):::bucket
     Bucket19("Bucket 19 (nullableBoundary)<br />Deps: 56, 169, 61<br /><br />ROOT Object{5}ᐸ{result}ᐳ[61]"):::bucket
-    Bucket20("Bucket 20 (nullableBoundary)<br />Deps: 64, 152, 271, 69, 4<br /><br />ROOT Object{6}ᐸ{result}ᐳ[69]"):::bucket
-    Bucket21("Bucket 21 (nullableBoundary)<br />Deps: 72, 152, 271, 77, 4<br /><br />ROOT Object{7}ᐸ{result}ᐳ[77]"):::bucket
-    Bucket22("Bucket 22 (nullableBoundary)<br />Deps: 80, 152, 271, 85, 4<br /><br />ROOT Object{8}ᐸ{result}ᐳ[85]"):::bucket
-    Bucket23("Bucket 23 (nullableBoundary)<br />Deps: 87, 152, 271, 92, 4<br /><br />ROOT Object{9}ᐸ{result}ᐳ[92]"):::bucket
-    Bucket24("Bucket 24 (nullableBoundary)<br />Deps: 99, 190, 271, 102, 104, 4, 201<br /><br />ROOT Object{10}ᐸ{result}ᐳ[104]<br />1: <br />ᐳ: 192, 285, 191, 193, 194, 195<br />2: PgSelect[320], PgSelect[337]<br />3: PgSelectRows[325], PgSelectRows[340]<br />ᐳ: 324, 326, 339, 341"):::bucket
-    Bucket25("Bucket 25 (nullableBoundary)<br />Deps: 108, 190, 271, 111, 113, 4, 201<br /><br />ROOT Object{11}ᐸ{result}ᐳ[113]<br />1: <br />ᐳ: 197, 286, 196, 198, 199, 200<br />2: PgSelect[328], PgSelect[343]<br />3: PgSelectRows[333], PgSelectRows[346]<br />ᐳ: 332, 334, 345, 347"):::bucket
-    Bucket26("Bucket 26 (nullableBoundary)<br />Deps: 116, 201, 271, 121, 4<br /><br />ROOT Object{12}ᐸ{result}ᐳ[121]"):::bucket
-    Bucket27("Bucket 27 (nullableBoundary)<br />Deps: 124, 201, 271, 127, 397, 129, 4<br /><br />ROOT Object{13}ᐸ{result}ᐳ[129]<br />1: <br />ᐳ: 207, 287, 358, 206, 208, 209, 310, 335, 348, 353<br />2: PgSelect[349]<br />3: PgSelectRows[355]<br />ᐳ: 354, 356, 359"):::bucket
-    Bucket28("Bucket 28 (nullableBoundary)<br />Deps: 132, 201, 135, 271, 137, 4<br /><br />ROOT Object{14}ᐸ{result}ᐳ[137]<br />1: <br />ᐳ: 211, 222, 288, 210, 212, 213, 215, 220<br />2: PgSelect[216]<br />ᐳ: Access[227]<br />3: PgSelectRows[224]<br />ᐳ: 223, 225, 228, 226"):::bucket
-    Bucket29("Bucket 29 (nullableBoundary)<br />Deps: 12, 156, 153, 300, 311<br /><br />ROOT PgDeleteSingle{1}ᐸpost(id)ᐳ[12]"):::bucket
-    Bucket30("Bucket 30 (nullableBoundary)<br />Deps: 24, 160, 157, 301, 312<br /><br />ROOT PgDeleteSingle{2}ᐸpost(id)ᐳ[24]"):::bucket
-    Bucket31("Bucket 31 (nullableBoundary)<br />Deps: 35, 164, 161, 302, 313<br /><br />ROOT PgDeleteSingle{3}ᐸpost(id)ᐳ[35]"):::bucket
-    Bucket32("Bucket 32 (nullableBoundary)<br />Deps: 47, 168, 165, 303, 314<br /><br />ROOT PgDeleteSingle{4}ᐸpost(id)ᐳ[47]"):::bucket
-    Bucket33("Bucket 33 (nullableBoundary)<br />Deps: 64, 177, 174, 304, 315<br /><br />ROOT PgDeleteSingle{6}ᐸpost(id)ᐳ[64]"):::bucket
-    Bucket34("Bucket 34 (nullableBoundary)<br />Deps: 72, 181, 178, 305, 316<br /><br />ROOT PgDeleteSingle{7}ᐸpost(id)ᐳ[72]"):::bucket
-    Bucket35("Bucket 35 (nullableBoundary)<br />Deps: 80, 185, 182, 306, 317<br /><br />ROOT PgDeleteSingle{8}ᐸpost(id)ᐳ[80]"):::bucket
-    Bucket36("Bucket 36 (nullableBoundary)<br />Deps: 87, 189, 186, 307, 318<br /><br />ROOT PgDeleteSingle{9}ᐸpost(id)ᐳ[87]"):::bucket
-    Bucket37("Bucket 37 (nullableBoundary)<br />Deps: 99, 326, 201, 341, 195, 191, 193<br /><br />ROOT PgDeleteSingle{10}ᐸcompound_key(person_id_1,person_id_2)ᐳ[99]"):::bucket
-    Bucket38("Bucket 38 (nullableBoundary)<br />Deps: 108, 334, 201, 347, 200, 196, 198<br /><br />ROOT PgDeleteSingle{11}ᐸcompound_key(person_id_1,person_id_2)ᐳ[108]"):::bucket
-    Bucket39("Bucket 39 (nullableBoundary)<br />Deps: 4, 272<br /><br />ROOT __ValueᐸrootValueᐳ[4]"):::bucket
-    Bucket40("Bucket 40 (nullableBoundary)<br />Deps: 124, 209, 206, 310, 335, 359<br /><br />ROOT PgDeleteSingle{13}ᐸperson(email)ᐳ[124]"):::bucket
-    Bucket41("Bucket 41 (nullableBoundary)<br />Deps: 226, 225, 201, 228<br /><br />ROOT Edge{28}[226]"):::bucket
-=======
-    Bucket1("Bucket 1 (mutationField)<br />Deps: 15, 10, 16, 153, 271, 4<br /><br />1: PgDeleteSingle[12]<br />2: <br />ᐳ: Object[17]"):::bucket
-    Bucket2("Bucket 2 (mutationField)<br />Deps: 383, 28, 2, 153, 271, 4<br /><br />1: Access[25]<br />2: Access[26]<br />3: Object[27]<br />4: Lambda[21]<br />5: Access[22]<br />6: PgDeleteSingle[24]<br />7: <br />ᐳ: Object[29]"):::bucket
-    Bucket3("Bucket 3 (mutationField)<br />Deps: 384, 39, 2, 153, 271, 4<br /><br />1: Access[36]<br />2: Access[37]<br />3: Object[38]<br />4: Lambda[32]<br />5: Access[33]<br />6: PgDeleteSingle[35]<br />7: <br />ᐳ: Object[40]"):::bucket
-    Bucket4("Bucket 4 (mutationField)<br />Deps: 386, 51, 2, 153, 271, 4<br /><br />1: Access[48]<br />2: Access[49]<br />3: Object[50]<br />4: Lambda[44]<br />5: Access[45]<br />6: PgDeleteSingle[47]<br />7: <br />ᐳ: Object[52]"):::bucket
-    Bucket5("Bucket 5 (mutationField)<br />Deps: 388, 60, 2, 170<br /><br />1: Access[57]<br />2: Access[58]<br />3: Object[59]<br />4: PgDeleteSingle[56]<br />5: <br />ᐳ: Object[61]"):::bucket
-    Bucket6("Bucket 6 (mutationField)<br />Deps: 389, 68, 2, 153, 271, 4<br /><br />1: Access[65]<br />2: Access[66]<br />3: Object[67]<br />4: PgDeleteSingle[64]<br />5: <br />ᐳ: Object[69]"):::bucket
-    Bucket7("Bucket 7 (mutationField)<br />Deps: 390, 76, 2, 153, 271, 4<br /><br />1: Access[73]<br />2: Access[74]<br />3: Object[75]<br />4: PgDeleteSingle[72]<br />5: <br />ᐳ: Object[77]"):::bucket
-    Bucket8("Bucket 8 (mutationField)<br />Deps: 391, 84, 2, 153, 271, 4<br /><br />1: Access[81]<br />2: Access[82]<br />3: Object[83]<br />4: PgDeleteSingle[80]<br />5: <br />ᐳ: Object[85]"):::bucket
-    Bucket9("Bucket 9 (mutationField)<br />Deps: 388, 91, 2, 153, 271, 4<br /><br />1: Access[88]<br />2: Access[89]<br />3: Object[90]<br />4: PgDeleteSingle[87]<br />5: <br />ᐳ: Object[92]"):::bucket
-    Bucket10("Bucket 10 (mutationField)<br />Deps: 392, 104, 2, 191, 271, 4, 202<br /><br />1: Access[101]<br />2: Access[102]<br />3: Object[103]<br />4: Lambda[95]<br />5: Access[96]<br />6: Access[98]<br />7: PgDeleteSingle[100]<br />8: <br />ᐳ: Object[105]"):::bucket
-    Bucket11("Bucket 11 (mutationField)<br />Deps: 393, 394, 113, 2, 191, 271, 4, 202<br /><br />1: Access[110]<br />2: Access[111]<br />3: Object[112]<br />4: PgDeleteSingle[109]<br />5: <br />ᐳ: Object[114]"):::bucket
-    Bucket12("Bucket 12 (mutationField)<br />Deps: 395, 121, 2, 202, 271, 4<br /><br />1: Access[118]<br />2: Access[119]<br />3: Object[120]<br />4: PgDeleteSingle[117]<br />5: <br />ᐳ: Object[122]"):::bucket
-    Bucket13("Bucket 13 (mutationField)<br />Deps: 396, 129, 2, 202, 271, 4<br /><br />1: Access[126]<br />2: Access[127]<br />3: Object[128]<br />4: PgDeleteSingle[125]<br />5: <br />ᐳ: Object[130]"):::bucket
-    Bucket14("Bucket 14 (mutationField)<br />Deps: 397, 137, 2, 202, 271, 4<br /><br />1: Access[134]<br />2: Access[135]<br />3: Object[136]<br />4: PgDeleteSingle[133]<br />5: <br />ᐳ: Object[138]"):::bucket
-    Bucket15("Bucket 15 (nullableBoundary)<br />Deps: 12, 153, 271, 17, 4<br /><br />ROOT Object{1}ᐸ{result}ᐳ[17]"):::bucket
-    Bucket16("Bucket 16 (nullableBoundary)<br />Deps: 24, 153, 271, 29, 4<br /><br />ROOT Object{2}ᐸ{result}ᐳ[29]"):::bucket
-    Bucket17("Bucket 17 (nullableBoundary)<br />Deps: 35, 153, 271, 40, 4<br /><br />ROOT Object{3}ᐸ{result}ᐳ[40]"):::bucket
-    Bucket18("Bucket 18 (nullableBoundary)<br />Deps: 47, 153, 271, 52, 4<br /><br />ROOT Object{4}ᐸ{result}ᐳ[52]"):::bucket
-    Bucket19("Bucket 19 (nullableBoundary)<br />Deps: 56, 170, 61<br /><br />ROOT Object{5}ᐸ{result}ᐳ[61]"):::bucket
-    Bucket20("Bucket 20 (nullableBoundary)<br />Deps: 64, 153, 271, 69, 4<br /><br />ROOT Object{6}ᐸ{result}ᐳ[69]"):::bucket
-    Bucket21("Bucket 21 (nullableBoundary)<br />Deps: 72, 153, 271, 77, 4<br /><br />ROOT Object{7}ᐸ{result}ᐳ[77]"):::bucket
-    Bucket22("Bucket 22 (nullableBoundary)<br />Deps: 80, 153, 271, 85, 4<br /><br />ROOT Object{8}ᐸ{result}ᐳ[85]"):::bucket
-    Bucket23("Bucket 23 (nullableBoundary)<br />Deps: 87, 153, 271, 92, 4<br /><br />ROOT Object{9}ᐸ{result}ᐳ[92]"):::bucket
-    Bucket24("Bucket 24 (nullableBoundary)<br />Deps: 100, 191, 271, 103, 105, 4, 202<br /><br />ROOT Object{10}ᐸ{result}ᐳ[105]<br />1: <br />ᐳ: 193, 285, 192, 194, 195, 196<br />2: PgSelect[320], PgSelect[337]<br />3: PgSelectRows[325], PgSelectRows[340]<br />ᐳ: 324, 326, 339, 341"):::bucket
-    Bucket25("Bucket 25 (nullableBoundary)<br />Deps: 109, 191, 271, 112, 114, 4, 202<br /><br />ROOT Object{11}ᐸ{result}ᐳ[114]<br />1: <br />ᐳ: 198, 286, 197, 199, 200, 201<br />2: PgSelect[328], PgSelect[343]<br />3: PgSelectRows[333], PgSelectRows[346]<br />ᐳ: 332, 334, 345, 347"):::bucket
-    Bucket26("Bucket 26 (nullableBoundary)<br />Deps: 117, 202, 271, 122, 4<br /><br />ROOT Object{12}ᐸ{result}ᐳ[122]"):::bucket
-    Bucket27("Bucket 27 (nullableBoundary)<br />Deps: 125, 202, 271, 128, 396, 130, 4<br /><br />ROOT Object{13}ᐸ{result}ᐳ[130]<br />1: <br />ᐳ: 208, 287, 357, 207, 209, 210, 310, 335, 348<br />2: PgSelect[349]<br />3: PgSelectRows[354]<br />ᐳ: 353, 355, 358"):::bucket
-    Bucket28("Bucket 28 (nullableBoundary)<br />Deps: 133, 202, 136, 271, 138, 4<br /><br />ROOT Object{14}ᐸ{result}ᐳ[138]<br />1: <br />ᐳ: 212, 222, 288, 211, 213, 214, 216<br />2: PgSelect[217]<br />ᐳ: Access[227]<br />3: PgSelectRows[224]<br />ᐳ: 223, 225, 228, 226"):::bucket
-    Bucket29("Bucket 29 (nullableBoundary)<br />Deps: 12, 157, 154, 300, 311<br /><br />ROOT PgDeleteSingle{1}ᐸpost(id)ᐳ[12]"):::bucket
-    Bucket30("Bucket 30 (nullableBoundary)<br />Deps: 24, 161, 158, 301, 312<br /><br />ROOT PgDeleteSingle{2}ᐸpost(id)ᐳ[24]"):::bucket
-    Bucket31("Bucket 31 (nullableBoundary)<br />Deps: 35, 165, 162, 302, 313<br /><br />ROOT PgDeleteSingle{3}ᐸpost(id)ᐳ[35]"):::bucket
-    Bucket32("Bucket 32 (nullableBoundary)<br />Deps: 47, 169, 166, 303, 314<br /><br />ROOT PgDeleteSingle{4}ᐸpost(id)ᐳ[47]"):::bucket
-    Bucket33("Bucket 33 (nullableBoundary)<br />Deps: 64, 178, 175, 304, 315<br /><br />ROOT PgDeleteSingle{6}ᐸpost(id)ᐳ[64]"):::bucket
-    Bucket34("Bucket 34 (nullableBoundary)<br />Deps: 72, 182, 179, 305, 316<br /><br />ROOT PgDeleteSingle{7}ᐸpost(id)ᐳ[72]"):::bucket
-    Bucket35("Bucket 35 (nullableBoundary)<br />Deps: 80, 186, 183, 306, 317<br /><br />ROOT PgDeleteSingle{8}ᐸpost(id)ᐳ[80]"):::bucket
-    Bucket36("Bucket 36 (nullableBoundary)<br />Deps: 87, 190, 187, 307, 318<br /><br />ROOT PgDeleteSingle{9}ᐸpost(id)ᐳ[87]"):::bucket
-    Bucket37("Bucket 37 (nullableBoundary)<br />Deps: 100, 326, 202, 341, 196, 192, 194<br /><br />ROOT PgDeleteSingle{10}ᐸcompound_key(person_id_1,person_id_2)ᐳ[100]"):::bucket
-    Bucket38("Bucket 38 (nullableBoundary)<br />Deps: 109, 334, 202, 347, 201, 197, 199<br /><br />ROOT PgDeleteSingle{11}ᐸcompound_key(person_id_1,person_id_2)ᐳ[109]"):::bucket
-    Bucket39("Bucket 39 (nullableBoundary)<br />Deps: 4, 272<br /><br />ROOT __ValueᐸrootValueᐳ[4]"):::bucket
-    Bucket40("Bucket 40 (nullableBoundary)<br />Deps: 125, 210, 207, 310, 335, 358<br /><br />ROOT PgDeleteSingle{13}ᐸperson(email)ᐳ[125]"):::bucket
-    Bucket41("Bucket 41 (nullableBoundary)<br />Deps: 226, 225, 202, 228<br /><br />ROOT Edge{28}[226]"):::bucket
->>>>>>> 15f435f0
-    Bucket42("Bucket 42 (nullableBoundary)<br />Deps: 4, 277<br /><br />ROOT __ValueᐸrootValueᐳ[4]"):::bucket
-    Bucket43("Bucket 43 (nullableBoundary)<br />Deps: 4, 278<br /><br />ROOT __ValueᐸrootValueᐳ[4]"):::bucket
-    Bucket44("Bucket 44 (nullableBoundary)<br />Deps: 4, 279<br /><br />ROOT __ValueᐸrootValueᐳ[4]"):::bucket
-    Bucket45("Bucket 45 (nullableBoundary)<br />Deps: 4, 280<br /><br />ROOT __ValueᐸrootValueᐳ[4]"):::bucket
-    Bucket46("Bucket 46 (nullableBoundary)<br />Deps: 4, 281<br /><br />ROOT __ValueᐸrootValueᐳ[4]"):::bucket
-    Bucket47("Bucket 47 (nullableBoundary)<br />Deps: 4, 282<br /><br />ROOT __ValueᐸrootValueᐳ[4]"):::bucket
-    Bucket48("Bucket 48 (nullableBoundary)<br />Deps: 4, 283<br /><br />ROOT __ValueᐸrootValueᐳ[4]"):::bucket
-    Bucket49("Bucket 49 (nullableBoundary)<br />Deps: 4, 284<br /><br />ROOT __ValueᐸrootValueᐳ[4]"):::bucket
-    Bucket50("Bucket 50 (nullableBoundary)<br />Deps: 4, 285<br /><br />ROOT __ValueᐸrootValueᐳ[4]"):::bucket
-    Bucket51("Bucket 51 (nullableBoundary)<br />Deps: 4, 286<br /><br />ROOT __ValueᐸrootValueᐳ[4]"):::bucket
-    Bucket52("Bucket 52 (nullableBoundary)<br />Deps: 4, 287<br /><br />ROOT __ValueᐸrootValueᐳ[4]"):::bucket
-    Bucket53("Bucket 53 (nullableBoundary)<br />Deps: 4, 288<br /><br />ROOT __ValueᐸrootValueᐳ[4]"):::bucket
-<<<<<<< HEAD
-    Bucket54("Bucket 54 (nullableBoundary)<br />Deps: 225, 201<br /><br />ROOT PgSelectSingle{28}ᐸpersonᐳ[225]"):::bucket
-    Bucket55("Bucket 55 (nullableBoundary)<br />Deps: 326, 201<br /><br />ROOT PgSelectSingle{24}ᐸpersonᐳ[326]"):::bucket
-    Bucket56("Bucket 56 (nullableBoundary)<br />Deps: 334, 201<br /><br />ROOT PgSelectSingle{25}ᐸpersonᐳ[334]"):::bucket
-    Bucket57("Bucket 57 (nullableBoundary)<br />Deps: 341, 201<br /><br />ROOT PgSelectSingle{24}ᐸpersonᐳ[341]"):::bucket
-    Bucket58("Bucket 58 (nullableBoundary)<br />Deps: 347, 201<br /><br />ROOT PgSelectSingle{25}ᐸpersonᐳ[347]"):::bucket
-=======
-    Bucket54("Bucket 54 (nullableBoundary)<br />Deps: 225, 202<br /><br />ROOT PgSelectSingle{28}ᐸpersonᐳ[225]"):::bucket
-    Bucket55("Bucket 55 (nullableBoundary)<br />Deps: 326, 202<br /><br />ROOT PgSelectSingle{24}ᐸpersonᐳ[326]"):::bucket
-    Bucket56("Bucket 56 (nullableBoundary)<br />Deps: 334, 202<br /><br />ROOT PgSelectSingle{25}ᐸpersonᐳ[334]"):::bucket
-    Bucket57("Bucket 57 (nullableBoundary)<br />Deps: 341, 202<br /><br />ROOT PgSelectSingle{24}ᐸpersonᐳ[341]"):::bucket
-    Bucket58("Bucket 58 (nullableBoundary)<br />Deps: 347, 202<br /><br />ROOT PgSelectSingle{25}ᐸpersonᐳ[347]"):::bucket
->>>>>>> 15f435f0
+    Bucket20("Bucket 20 (nullableBoundary)<br />Deps: 64, 152, 270, 69, 4<br /><br />ROOT Object{6}ᐸ{result}ᐳ[69]"):::bucket
+    Bucket21("Bucket 21 (nullableBoundary)<br />Deps: 72, 152, 270, 77, 4<br /><br />ROOT Object{7}ᐸ{result}ᐳ[77]"):::bucket
+    Bucket22("Bucket 22 (nullableBoundary)<br />Deps: 80, 152, 270, 85, 4<br /><br />ROOT Object{8}ᐸ{result}ᐳ[85]"):::bucket
+    Bucket23("Bucket 23 (nullableBoundary)<br />Deps: 87, 152, 270, 92, 4<br /><br />ROOT Object{9}ᐸ{result}ᐳ[92]"):::bucket
+    Bucket24("Bucket 24 (nullableBoundary)<br />Deps: 99, 190, 270, 102, 104, 4, 201<br /><br />ROOT Object{10}ᐸ{result}ᐳ[104]<br />1: <br />ᐳ: 192, 284, 191, 193, 194, 195<br />2: PgSelect[319], PgSelect[336]<br />3: PgSelectRows[324], PgSelectRows[339]<br />ᐳ: 323, 325, 338, 340"):::bucket
+    Bucket25("Bucket 25 (nullableBoundary)<br />Deps: 108, 190, 270, 111, 113, 4, 201<br /><br />ROOT Object{11}ᐸ{result}ᐳ[113]<br />1: <br />ᐳ: 197, 285, 196, 198, 199, 200<br />2: PgSelect[327], PgSelect[342]<br />3: PgSelectRows[332], PgSelectRows[345]<br />ᐳ: 331, 333, 344, 346"):::bucket
+    Bucket26("Bucket 26 (nullableBoundary)<br />Deps: 116, 201, 270, 121, 4<br /><br />ROOT Object{12}ᐸ{result}ᐳ[121]"):::bucket
+    Bucket27("Bucket 27 (nullableBoundary)<br />Deps: 124, 201, 270, 127, 395, 129, 4<br /><br />ROOT Object{13}ᐸ{result}ᐳ[129]<br />1: <br />ᐳ: 207, 286, 356, 206, 208, 209, 309, 334, 347<br />2: PgSelect[348]<br />3: PgSelectRows[353]<br />ᐳ: 352, 354, 357"):::bucket
+    Bucket28("Bucket 28 (nullableBoundary)<br />Deps: 132, 201, 135, 270, 137, 4<br /><br />ROOT Object{14}ᐸ{result}ᐳ[137]<br />1: <br />ᐳ: 211, 221, 287, 210, 212, 213, 215<br />2: PgSelect[216]<br />ᐳ: Access[226]<br />3: PgSelectRows[223]<br />ᐳ: 222, 224, 227, 225"):::bucket
+    Bucket29("Bucket 29 (nullableBoundary)<br />Deps: 12, 156, 153, 299, 310<br /><br />ROOT PgDeleteSingle{1}ᐸpost(id)ᐳ[12]"):::bucket
+    Bucket30("Bucket 30 (nullableBoundary)<br />Deps: 24, 160, 157, 300, 311<br /><br />ROOT PgDeleteSingle{2}ᐸpost(id)ᐳ[24]"):::bucket
+    Bucket31("Bucket 31 (nullableBoundary)<br />Deps: 35, 164, 161, 301, 312<br /><br />ROOT PgDeleteSingle{3}ᐸpost(id)ᐳ[35]"):::bucket
+    Bucket32("Bucket 32 (nullableBoundary)<br />Deps: 47, 168, 165, 302, 313<br /><br />ROOT PgDeleteSingle{4}ᐸpost(id)ᐳ[47]"):::bucket
+    Bucket33("Bucket 33 (nullableBoundary)<br />Deps: 64, 177, 174, 303, 314<br /><br />ROOT PgDeleteSingle{6}ᐸpost(id)ᐳ[64]"):::bucket
+    Bucket34("Bucket 34 (nullableBoundary)<br />Deps: 72, 181, 178, 304, 315<br /><br />ROOT PgDeleteSingle{7}ᐸpost(id)ᐳ[72]"):::bucket
+    Bucket35("Bucket 35 (nullableBoundary)<br />Deps: 80, 185, 182, 305, 316<br /><br />ROOT PgDeleteSingle{8}ᐸpost(id)ᐳ[80]"):::bucket
+    Bucket36("Bucket 36 (nullableBoundary)<br />Deps: 87, 189, 186, 306, 317<br /><br />ROOT PgDeleteSingle{9}ᐸpost(id)ᐳ[87]"):::bucket
+    Bucket37("Bucket 37 (nullableBoundary)<br />Deps: 99, 325, 201, 340, 195, 191, 193<br /><br />ROOT PgDeleteSingle{10}ᐸcompound_key(person_id_1,person_id_2)ᐳ[99]"):::bucket
+    Bucket38("Bucket 38 (nullableBoundary)<br />Deps: 108, 333, 201, 346, 200, 196, 198<br /><br />ROOT PgDeleteSingle{11}ᐸcompound_key(person_id_1,person_id_2)ᐳ[108]"):::bucket
+    Bucket39("Bucket 39 (nullableBoundary)<br />Deps: 4, 271<br /><br />ROOT __ValueᐸrootValueᐳ[4]"):::bucket
+    Bucket40("Bucket 40 (nullableBoundary)<br />Deps: 124, 209, 206, 309, 334, 357<br /><br />ROOT PgDeleteSingle{13}ᐸperson(email)ᐳ[124]"):::bucket
+    Bucket41("Bucket 41 (nullableBoundary)<br />Deps: 225, 224, 201, 227<br /><br />ROOT Edge{28}[225]"):::bucket
+    Bucket42("Bucket 42 (nullableBoundary)<br />Deps: 4, 276<br /><br />ROOT __ValueᐸrootValueᐳ[4]"):::bucket
+    Bucket43("Bucket 43 (nullableBoundary)<br />Deps: 4, 277<br /><br />ROOT __ValueᐸrootValueᐳ[4]"):::bucket
+    Bucket44("Bucket 44 (nullableBoundary)<br />Deps: 4, 278<br /><br />ROOT __ValueᐸrootValueᐳ[4]"):::bucket
+    Bucket45("Bucket 45 (nullableBoundary)<br />Deps: 4, 279<br /><br />ROOT __ValueᐸrootValueᐳ[4]"):::bucket
+    Bucket46("Bucket 46 (nullableBoundary)<br />Deps: 4, 280<br /><br />ROOT __ValueᐸrootValueᐳ[4]"):::bucket
+    Bucket47("Bucket 47 (nullableBoundary)<br />Deps: 4, 281<br /><br />ROOT __ValueᐸrootValueᐳ[4]"):::bucket
+    Bucket48("Bucket 48 (nullableBoundary)<br />Deps: 4, 282<br /><br />ROOT __ValueᐸrootValueᐳ[4]"):::bucket
+    Bucket49("Bucket 49 (nullableBoundary)<br />Deps: 4, 283<br /><br />ROOT __ValueᐸrootValueᐳ[4]"):::bucket
+    Bucket50("Bucket 50 (nullableBoundary)<br />Deps: 4, 284<br /><br />ROOT __ValueᐸrootValueᐳ[4]"):::bucket
+    Bucket51("Bucket 51 (nullableBoundary)<br />Deps: 4, 285<br /><br />ROOT __ValueᐸrootValueᐳ[4]"):::bucket
+    Bucket52("Bucket 52 (nullableBoundary)<br />Deps: 4, 286<br /><br />ROOT __ValueᐸrootValueᐳ[4]"):::bucket
+    Bucket53("Bucket 53 (nullableBoundary)<br />Deps: 4, 287<br /><br />ROOT __ValueᐸrootValueᐳ[4]"):::bucket
+    Bucket54("Bucket 54 (nullableBoundary)<br />Deps: 224, 201<br /><br />ROOT PgSelectSingle{28}ᐸpersonᐳ[224]"):::bucket
+    Bucket55("Bucket 55 (nullableBoundary)<br />Deps: 325, 201<br /><br />ROOT PgSelectSingle{24}ᐸpersonᐳ[325]"):::bucket
+    Bucket56("Bucket 56 (nullableBoundary)<br />Deps: 333, 201<br /><br />ROOT PgSelectSingle{25}ᐸpersonᐳ[333]"):::bucket
+    Bucket57("Bucket 57 (nullableBoundary)<br />Deps: 340, 201<br /><br />ROOT PgSelectSingle{24}ᐸpersonᐳ[340]"):::bucket
+    Bucket58("Bucket 58 (nullableBoundary)<br />Deps: 346, 201<br /><br />ROOT PgSelectSingle{25}ᐸpersonᐳ[346]"):::bucket
     end
     Bucket0 --> Bucket1 & Bucket2 & Bucket3 & Bucket4 & Bucket5 & Bucket6 & Bucket7 & Bucket8 & Bucket9 & Bucket10 & Bucket11 & Bucket12 & Bucket13 & Bucket14
     Bucket1 --> Bucket15
@@ -153,50 +101,27 @@
     Bucket41 --> Bucket54
 
     %% plan dependencies
-<<<<<<< HEAD
-    __InputObject105{{"__InputObject[105∈0] ➊<br />More deps:<br />- Constantᐸundefinedᐳ[7]<br />- Constantᐸ2ᐳ[394]<br />- Constantᐸ3ᐳ[395]"}}:::plan
-    __InputObject6{{"__InputObject[6∈0] ➊<br />More deps:<br />- Constantᐸundefinedᐳ[7]<br />- Constantᐸ'WyJwb3N0cyIsMV0='ᐳ[382]"}}:::plan
-=======
-    __InputObject106{{"__InputObject[106∈0] ➊<br />More deps:<br />- Constantᐸundefinedᐳ[7]<br />- Constantᐸ2ᐳ[393]<br />- Constantᐸ3ᐳ[394]"}}:::plan
-    __InputObject6{{"__InputObject[6∈0] ➊<br />More deps:<br />- Constantᐸundefinedᐳ[7]<br />- Constantᐸ'WyJwb3N0cyIsMV0='ᐳ[381]"}}:::plan
->>>>>>> 15f435f0
+    __InputObject105{{"__InputObject[105∈0] ➊<br />More deps:<br />- Constantᐸundefinedᐳ[7]<br />- Constantᐸ2ᐳ[392]<br />- Constantᐸ3ᐳ[393]"}}:::plan
+    __InputObject6{{"__InputObject[6∈0] ➊<br />More deps:<br />- Constantᐸundefinedᐳ[7]<br />- Constantᐸ'WyJwb3N0cyIsMV0='ᐳ[380]"}}:::plan
     Object15{{"Object[15∈0] ➊<br />ᐸ{pgSettings,withPgClient}ᐳ"}}:::plan
     Access13{{"Access[13∈0] ➊<br />ᐸ2.pgSettingsᐳ<br />More deps:<br />- __Value[2]"}}:::plan
     Access14{{"Access[14∈0] ➊<br />ᐸ2.withPgClientᐳ<br />More deps:<br />- __Value[2]"}}:::plan
     Access13 & Access14 --> Object15
-<<<<<<< HEAD
-    __InputObject18{{"__InputObject[18∈0] ➊<br />More deps:<br />- Constantᐸ'hello'ᐳ[383]<br />- Constantᐸ'WyJwb3N0cyIsMl0='ᐳ[384]"}}:::plan
-    __InputObject30{{"__InputObject[30∈0] ➊<br />More deps:<br />- Constantᐸundefinedᐳ[7]<br />- Constantᐸ'WyJwb3N0cyIsMjAwMDAwMF0='ᐳ[385]"}}:::plan
-    __InputObject41{{"__InputObject[41∈0] ➊<br />More deps:<br />- Constantᐸ'world'ᐳ[386]<br />- Constantᐸ'WyJwb3N0cyIsM10='ᐳ[387]"}}:::plan
-    __InputObject53{{"__InputObject[53∈0] ➊<br />More deps:<br />- Constantᐸ'throw error'ᐳ[388]<br />- Constantᐸ11ᐳ[389]"}}:::plan
-    __InputObject62{{"__InputObject[62∈0] ➊<br />More deps:<br />- Constantᐸundefinedᐳ[7]<br />- Constantᐸ6ᐳ[390]"}}:::plan
-    __InputObject70{{"__InputObject[70∈0] ➊<br />More deps:<br />- Constantᐸ'hello'ᐳ[383]<br />- Constantᐸ9ᐳ[391]"}}:::plan
-    __InputObject78{{"__InputObject[78∈0] ➊<br />More deps:<br />- Constantᐸundefinedᐳ[7]<br />- Constantᐸ2000000ᐳ[392]"}}:::plan
-    __InputObject86{{"__InputObject[86∈0] ➊<br />More deps:<br />- Constantᐸ'world'ᐳ[386]<br />- Constantᐸ11ᐳ[389]"}}:::plan
-    __InputObject93{{"__InputObject[93∈0] ➊<br />More deps:<br />- Constantᐸundefinedᐳ[7]<br />- Constantᐸ'WyJjb21wb3VuZF9rZXlzIiw0LDNd'ᐳ[393]"}}:::plan
-    __InputObject114{{"__InputObject[114∈0] ➊<br />More deps:<br />- Constantᐸundefinedᐳ[7]<br />- Constantᐸ'budd.deey@email.com'ᐳ[396]"}}:::plan
-    __InputObject122{{"__InputObject[122∈0] ➊<br />More deps:<br />- Constantᐸundefinedᐳ[7]<br />- Constantᐸ'graphile-build.issue.27.exists@example.com'ᐳ[397]"}}:::plan
-    __InputObject130{{"__InputObject[130∈0] ➊<br />More deps:<br />- Constantᐸundefinedᐳ[7]<br />- Constantᐸ1ᐳ[398]"}}:::plan
-    Lambda10{{"Lambda[10∈0] ➊<br />ᐸdecode_Post_base64JSONᐳ<br />More deps:<br />- Constantᐸ'WyJwb3N0cyIsMV0='ᐳ[382]"}}:::plan
+    __InputObject18{{"__InputObject[18∈0] ➊<br />More deps:<br />- Constantᐸ'hello'ᐳ[381]<br />- Constantᐸ'WyJwb3N0cyIsMl0='ᐳ[382]"}}:::plan
+    __InputObject30{{"__InputObject[30∈0] ➊<br />More deps:<br />- Constantᐸundefinedᐳ[7]<br />- Constantᐸ'WyJwb3N0cyIsMjAwMDAwMF0='ᐳ[383]"}}:::plan
+    __InputObject41{{"__InputObject[41∈0] ➊<br />More deps:<br />- Constantᐸ'world'ᐳ[384]<br />- Constantᐸ'WyJwb3N0cyIsM10='ᐳ[385]"}}:::plan
+    __InputObject53{{"__InputObject[53∈0] ➊<br />More deps:<br />- Constantᐸ'throw error'ᐳ[386]<br />- Constantᐸ11ᐳ[387]"}}:::plan
+    __InputObject62{{"__InputObject[62∈0] ➊<br />More deps:<br />- Constantᐸundefinedᐳ[7]<br />- Constantᐸ6ᐳ[388]"}}:::plan
+    __InputObject70{{"__InputObject[70∈0] ➊<br />More deps:<br />- Constantᐸ'hello'ᐳ[381]<br />- Constantᐸ9ᐳ[389]"}}:::plan
+    __InputObject78{{"__InputObject[78∈0] ➊<br />More deps:<br />- Constantᐸundefinedᐳ[7]<br />- Constantᐸ2000000ᐳ[390]"}}:::plan
+    __InputObject86{{"__InputObject[86∈0] ➊<br />More deps:<br />- Constantᐸ'world'ᐳ[384]<br />- Constantᐸ11ᐳ[387]"}}:::plan
+    __InputObject93{{"__InputObject[93∈0] ➊<br />More deps:<br />- Constantᐸundefinedᐳ[7]<br />- Constantᐸ'WyJjb21wb3VuZF9rZXlzIiw0LDNd'ᐳ[391]"}}:::plan
+    __InputObject114{{"__InputObject[114∈0] ➊<br />More deps:<br />- Constantᐸundefinedᐳ[7]<br />- Constantᐸ'budd.deey@email.com'ᐳ[394]"}}:::plan
+    __InputObject122{{"__InputObject[122∈0] ➊<br />More deps:<br />- Constantᐸundefinedᐳ[7]<br />- Constantᐸ'graphile-build.issue.27.exists@example.com'ᐳ[395]"}}:::plan
+    __InputObject130{{"__InputObject[130∈0] ➊<br />More deps:<br />- Constantᐸundefinedᐳ[7]<br />- Constantᐸ1ᐳ[396]"}}:::plan
+    Lambda10{{"Lambda[10∈0] ➊<br />ᐸdecode_Post_base64JSONᐳ<br />More deps:<br />- Constantᐸ'WyJwb3N0cyIsMV0='ᐳ[380]"}}:::plan
     Access11{{"Access[11∈0] ➊<br />ᐸ10.1ᐳ"}}:::plan
     Lambda10 --> Access11
-=======
-    __InputObject18{{"__InputObject[18∈0] ➊<br />More deps:<br />- Constantᐸ'hello'ᐳ[382]<br />- Constantᐸ'WyJwb3N0cyIsMl0='ᐳ[383]"}}:::plan
-    __InputObject30{{"__InputObject[30∈0] ➊<br />More deps:<br />- Constantᐸundefinedᐳ[7]<br />- Constantᐸ'WyJwb3N0cyIsMjAwMDAwMF0='ᐳ[384]"}}:::plan
-    __InputObject41{{"__InputObject[41∈0] ➊<br />More deps:<br />- Constantᐸ'world'ᐳ[385]<br />- Constantᐸ'WyJwb3N0cyIsM10='ᐳ[386]"}}:::plan
-    __InputObject53{{"__InputObject[53∈0] ➊<br />More deps:<br />- Constantᐸ'throw error'ᐳ[387]<br />- Constantᐸ11ᐳ[388]"}}:::plan
-    __InputObject62{{"__InputObject[62∈0] ➊<br />More deps:<br />- Constantᐸundefinedᐳ[7]<br />- Constantᐸ6ᐳ[389]"}}:::plan
-    __InputObject70{{"__InputObject[70∈0] ➊<br />More deps:<br />- Constantᐸ'hello'ᐳ[382]<br />- Constantᐸ9ᐳ[390]"}}:::plan
-    __InputObject78{{"__InputObject[78∈0] ➊<br />More deps:<br />- Constantᐸundefinedᐳ[7]<br />- Constantᐸ2000000ᐳ[391]"}}:::plan
-    __InputObject86{{"__InputObject[86∈0] ➊<br />More deps:<br />- Constantᐸ'world'ᐳ[385]<br />- Constantᐸ11ᐳ[388]"}}:::plan
-    __InputObject93{{"__InputObject[93∈0] ➊<br />More deps:<br />- Constantᐸundefinedᐳ[7]<br />- Constantᐸ'WyJjb21wb3VuZF9rZXlzIiw0LDNd'ᐳ[392]"}}:::plan
-    __InputObject115{{"__InputObject[115∈0] ➊<br />More deps:<br />- Constantᐸundefinedᐳ[7]<br />- Constantᐸ'budd.deey@email.com'ᐳ[395]"}}:::plan
-    __InputObject123{{"__InputObject[123∈0] ➊<br />More deps:<br />- Constantᐸundefinedᐳ[7]<br />- Constantᐸ'graphile-build.issue.27.exists@example.com'ᐳ[396]"}}:::plan
-    __InputObject131{{"__InputObject[131∈0] ➊<br />More deps:<br />- Constantᐸundefinedᐳ[7]<br />- Constantᐸ1ᐳ[397]"}}:::plan
-    Lambda9{{"Lambda[9∈0] ➊<br />ᐸdecode_Post_base64JSONᐳ<br />More deps:<br />- Constantᐸ'WyJwb3N0cyIsMV0='ᐳ[381]"}}:::plan
-    Access10{{"Access[10∈0] ➊<br />ᐸ9.1ᐳ"}}:::plan
-    Lambda9 --> Access10
->>>>>>> 15f435f0
     ApplyInput16{{"ApplyInput[16∈0] ➊"}}:::plan
     __InputObject6 --> ApplyInput16
     ApplyInput28{{"ApplyInput[28∈0] ➊"}}:::plan
@@ -237,13 +162,8 @@
     Access25{{"Access[25∈2] ➊<br />ᐸ2.pgSettingsᐳ<br />More deps:<br />- __Value[2]"}}:::plan
     Access26{{"Access[26∈2] ➊<br />ᐸ2.withPgClientᐳ<br />More deps:<br />- __Value[2]"}}:::plan
     Access25 & Access26 --> Object27
-<<<<<<< HEAD
-    Lambda22{{"Lambda[22∈2] ➊<br />ᐸdecode_Post_base64JSONᐳ<br />More deps:<br />- Constantᐸ'WyJwb3N0cyIsMl0='ᐳ[384]"}}:::plan
+    Lambda22{{"Lambda[22∈2] ➊<br />ᐸdecode_Post_base64JSONᐳ<br />More deps:<br />- Constantᐸ'WyJwb3N0cyIsMl0='ᐳ[382]"}}:::plan
     Lambda22 --> Access23
-=======
-    Lambda21{{"Lambda[21∈2] ➊<br />ᐸdecode_Post_base64JSONᐳ<br />More deps:<br />- Constantᐸ'WyJwb3N0cyIsMl0='ᐳ[383]"}}:::plan
-    Lambda21 --> Access22
->>>>>>> 15f435f0
     Object29{{"Object[29∈2] ➊<br />ᐸ{result}ᐳ"}}:::plan
     PgDeleteSingle24 --> Object29
     PgDeleteSingle35[["PgDeleteSingle[35∈3] ➊<br />ᐸpost(id)ᐳ"]]:::sideeffectplan
@@ -253,13 +173,8 @@
     Access36{{"Access[36∈3] ➊<br />ᐸ2.pgSettingsᐳ<br />More deps:<br />- __Value[2]"}}:::plan
     Access37{{"Access[37∈3] ➊<br />ᐸ2.withPgClientᐳ<br />More deps:<br />- __Value[2]"}}:::plan
     Access36 & Access37 --> Object38
-<<<<<<< HEAD
-    Lambda33{{"Lambda[33∈3] ➊<br />ᐸdecode_Post_base64JSONᐳ<br />More deps:<br />- Constantᐸ'WyJwb3N0cyIsMjAwMDAwMF0='ᐳ[385]"}}:::plan
+    Lambda33{{"Lambda[33∈3] ➊<br />ᐸdecode_Post_base64JSONᐳ<br />More deps:<br />- Constantᐸ'WyJwb3N0cyIsMjAwMDAwMF0='ᐳ[383]"}}:::plan
     Lambda33 --> Access34
-=======
-    Lambda32{{"Lambda[32∈3] ➊<br />ᐸdecode_Post_base64JSONᐳ<br />More deps:<br />- Constantᐸ'WyJwb3N0cyIsMjAwMDAwMF0='ᐳ[384]"}}:::plan
-    Lambda32 --> Access33
->>>>>>> 15f435f0
     Object40{{"Object[40∈3] ➊<br />ᐸ{result}ᐳ"}}:::plan
     PgDeleteSingle35 --> Object40
     PgDeleteSingle47[["PgDeleteSingle[47∈4] ➊<br />ᐸpost(id)ᐳ"]]:::sideeffectplan
@@ -269,19 +184,11 @@
     Access48{{"Access[48∈4] ➊<br />ᐸ2.pgSettingsᐳ<br />More deps:<br />- __Value[2]"}}:::plan
     Access49{{"Access[49∈4] ➊<br />ᐸ2.withPgClientᐳ<br />More deps:<br />- __Value[2]"}}:::plan
     Access48 & Access49 --> Object50
-<<<<<<< HEAD
-    Lambda45{{"Lambda[45∈4] ➊<br />ᐸdecode_Post_base64JSONᐳ<br />More deps:<br />- Constantᐸ'WyJwb3N0cyIsM10='ᐳ[387]"}}:::plan
+    Lambda45{{"Lambda[45∈4] ➊<br />ᐸdecode_Post_base64JSONᐳ<br />More deps:<br />- Constantᐸ'WyJwb3N0cyIsM10='ᐳ[385]"}}:::plan
     Lambda45 --> Access46
     Object52{{"Object[52∈4] ➊<br />ᐸ{result}ᐳ"}}:::plan
     PgDeleteSingle47 --> Object52
-    PgDeleteSingle56[["PgDeleteSingle[56∈5] ➊<br />ᐸtypes(id)ᐳ<br />More deps:<br />- Constantᐸ11ᐳ[389]"]]:::sideeffectplan
-=======
-    Lambda44{{"Lambda[44∈4] ➊<br />ᐸdecode_Post_base64JSONᐳ<br />More deps:<br />- Constantᐸ'WyJwb3N0cyIsM10='ᐳ[386]"}}:::plan
-    Lambda44 --> Access45
-    Object52{{"Object[52∈4] ➊<br />ᐸ{result}ᐳ"}}:::plan
-    PgDeleteSingle47 --> Object52
-    PgDeleteSingle56[["PgDeleteSingle[56∈5] ➊<br />ᐸtypes(id)ᐳ<br />More deps:<br />- Constantᐸ11ᐳ[388]"]]:::sideeffectplan
->>>>>>> 15f435f0
+    PgDeleteSingle56[["PgDeleteSingle[56∈5] ➊<br />ᐸtypes(id)ᐳ<br />More deps:<br />- Constantᐸ11ᐳ[387]"]]:::sideeffectplan
     Object59{{"Object[59∈5] ➊<br />ᐸ{pgSettings,withPgClient}ᐳ"}}:::plan
     Object59 & ApplyInput60 --> PgDeleteSingle56
     Access57{{"Access[57∈5] ➊<br />ᐸ2.pgSettingsᐳ<br />More deps:<br />- __Value[2]"}}:::plan
@@ -289,11 +196,7 @@
     Access57 & Access58 --> Object59
     Object61{{"Object[61∈5] ➊<br />ᐸ{result}ᐳ"}}:::plan
     PgDeleteSingle56 --> Object61
-<<<<<<< HEAD
-    PgDeleteSingle64[["PgDeleteSingle[64∈6] ➊<br />ᐸpost(id)ᐳ<br />More deps:<br />- Constantᐸ6ᐳ[390]"]]:::sideeffectplan
-=======
-    PgDeleteSingle64[["PgDeleteSingle[64∈6] ➊<br />ᐸpost(id)ᐳ<br />More deps:<br />- Constantᐸ6ᐳ[389]"]]:::sideeffectplan
->>>>>>> 15f435f0
+    PgDeleteSingle64[["PgDeleteSingle[64∈6] ➊<br />ᐸpost(id)ᐳ<br />More deps:<br />- Constantᐸ6ᐳ[388]"]]:::sideeffectplan
     Object67{{"Object[67∈6] ➊<br />ᐸ{pgSettings,withPgClient}ᐳ"}}:::plan
     Object67 & ApplyInput68 --> PgDeleteSingle64
     Access65{{"Access[65∈6] ➊<br />ᐸ2.pgSettingsᐳ<br />More deps:<br />- __Value[2]"}}:::plan
@@ -301,11 +204,7 @@
     Access65 & Access66 --> Object67
     Object69{{"Object[69∈6] ➊<br />ᐸ{result}ᐳ"}}:::plan
     PgDeleteSingle64 --> Object69
-<<<<<<< HEAD
-    PgDeleteSingle72[["PgDeleteSingle[72∈7] ➊<br />ᐸpost(id)ᐳ<br />More deps:<br />- Constantᐸ9ᐳ[391]"]]:::sideeffectplan
-=======
-    PgDeleteSingle72[["PgDeleteSingle[72∈7] ➊<br />ᐸpost(id)ᐳ<br />More deps:<br />- Constantᐸ9ᐳ[390]"]]:::sideeffectplan
->>>>>>> 15f435f0
+    PgDeleteSingle72[["PgDeleteSingle[72∈7] ➊<br />ᐸpost(id)ᐳ<br />More deps:<br />- Constantᐸ9ᐳ[389]"]]:::sideeffectplan
     Object75{{"Object[75∈7] ➊<br />ᐸ{pgSettings,withPgClient}ᐳ"}}:::plan
     Object75 & ApplyInput76 --> PgDeleteSingle72
     Access73{{"Access[73∈7] ➊<br />ᐸ2.pgSettingsᐳ<br />More deps:<br />- __Value[2]"}}:::plan
@@ -313,11 +212,7 @@
     Access73 & Access74 --> Object75
     Object77{{"Object[77∈7] ➊<br />ᐸ{result}ᐳ"}}:::plan
     PgDeleteSingle72 --> Object77
-<<<<<<< HEAD
-    PgDeleteSingle80[["PgDeleteSingle[80∈8] ➊<br />ᐸpost(id)ᐳ<br />More deps:<br />- Constantᐸ2000000ᐳ[392]"]]:::sideeffectplan
-=======
-    PgDeleteSingle80[["PgDeleteSingle[80∈8] ➊<br />ᐸpost(id)ᐳ<br />More deps:<br />- Constantᐸ2000000ᐳ[391]"]]:::sideeffectplan
->>>>>>> 15f435f0
+    PgDeleteSingle80[["PgDeleteSingle[80∈8] ➊<br />ᐸpost(id)ᐳ<br />More deps:<br />- Constantᐸ2000000ᐳ[390]"]]:::sideeffectplan
     Object83{{"Object[83∈8] ➊<br />ᐸ{pgSettings,withPgClient}ᐳ"}}:::plan
     Object83 & ApplyInput84 --> PgDeleteSingle80
     Access81{{"Access[81∈8] ➊<br />ᐸ2.pgSettingsᐳ<br />More deps:<br />- __Value[2]"}}:::plan
@@ -325,11 +220,7 @@
     Access81 & Access82 --> Object83
     Object85{{"Object[85∈8] ➊<br />ᐸ{result}ᐳ"}}:::plan
     PgDeleteSingle80 --> Object85
-<<<<<<< HEAD
-    PgDeleteSingle87[["PgDeleteSingle[87∈9] ➊<br />ᐸpost(id)ᐳ<br />More deps:<br />- Constantᐸ11ᐳ[389]"]]:::sideeffectplan
-=======
-    PgDeleteSingle87[["PgDeleteSingle[87∈9] ➊<br />ᐸpost(id)ᐳ<br />More deps:<br />- Constantᐸ11ᐳ[388]"]]:::sideeffectplan
->>>>>>> 15f435f0
+    PgDeleteSingle87[["PgDeleteSingle[87∈9] ➊<br />ᐸpost(id)ᐳ<br />More deps:<br />- Constantᐸ11ᐳ[387]"]]:::sideeffectplan
     Object90{{"Object[90∈9] ➊<br />ᐸ{pgSettings,withPgClient}ᐳ"}}:::plan
     Object90 & ApplyInput91 --> PgDeleteSingle87
     Access88{{"Access[88∈9] ➊<br />ᐸ2.pgSettingsᐳ<br />More deps:<br />- __Value[2]"}}:::plan
@@ -337,7 +228,6 @@
     Access88 & Access89 --> Object90
     Object92{{"Object[92∈9] ➊<br />ᐸ{result}ᐳ"}}:::plan
     PgDeleteSingle87 --> Object92
-<<<<<<< HEAD
     PgDeleteSingle99[["PgDeleteSingle[99∈10] ➊<br />ᐸcompound_key(person_id_1,person_id_2)ᐳ"]]:::sideeffectplan
     Object102{{"Object[102∈10] ➊<br />ᐸ{pgSettings,withPgClient}ᐳ"}}:::plan
     Access97{{"Access[97∈10] ➊<br />ᐸ96.1ᐳ"}}:::plan
@@ -346,12 +236,12 @@
     Access100{{"Access[100∈10] ➊<br />ᐸ2.pgSettingsᐳ<br />More deps:<br />- __Value[2]"}}:::plan
     Access101{{"Access[101∈10] ➊<br />ᐸ2.withPgClientᐳ<br />More deps:<br />- __Value[2]"}}:::plan
     Access100 & Access101 --> Object102
-    Lambda96{{"Lambda[96∈10] ➊<br />ᐸdecode_CompoundKey_base64JSONᐳ<br />More deps:<br />- Constantᐸ'WyJjb21wb3VuZF9rZXlzIiw0LDNd'ᐳ[393]"}}:::plan
+    Lambda96{{"Lambda[96∈10] ➊<br />ᐸdecode_CompoundKey_base64JSONᐳ<br />More deps:<br />- Constantᐸ'WyJjb21wb3VuZF9rZXlzIiw0LDNd'ᐳ[391]"}}:::plan
     Lambda96 --> Access97
     Lambda96 --> Access98
     Object104{{"Object[104∈10] ➊<br />ᐸ{result}ᐳ"}}:::plan
     PgDeleteSingle99 --> Object104
-    PgDeleteSingle108[["PgDeleteSingle[108∈11] ➊<br />ᐸcompound_key(person_id_1,person_id_2)ᐳ<br />More deps:<br />- Constantᐸ2ᐳ[394]<br />- Constantᐸ3ᐳ[395]"]]:::sideeffectplan
+    PgDeleteSingle108[["PgDeleteSingle[108∈11] ➊<br />ᐸcompound_key(person_id_1,person_id_2)ᐳ<br />More deps:<br />- Constantᐸ2ᐳ[392]<br />- Constantᐸ3ᐳ[393]"]]:::sideeffectplan
     Object111{{"Object[111∈11] ➊<br />ᐸ{pgSettings,withPgClient}ᐳ"}}:::plan
     Object111 & ApplyInput112 --> PgDeleteSingle108
     Access109{{"Access[109∈11] ➊<br />ᐸ2.pgSettingsᐳ<br />More deps:<br />- __Value[2]"}}:::plan
@@ -359,7 +249,7 @@
     Access109 & Access110 --> Object111
     Object113{{"Object[113∈11] ➊<br />ᐸ{result}ᐳ"}}:::plan
     PgDeleteSingle108 --> Object113
-    PgDeleteSingle116[["PgDeleteSingle[116∈12] ➊<br />ᐸperson(email)ᐳ<br />More deps:<br />- Constantᐸ'budd.deey@email.com'ᐳ[396]"]]:::sideeffectplan
+    PgDeleteSingle116[["PgDeleteSingle[116∈12] ➊<br />ᐸperson(email)ᐳ<br />More deps:<br />- Constantᐸ'budd.deey@email.com'ᐳ[394]"]]:::sideeffectplan
     Object119{{"Object[119∈12] ➊<br />ᐸ{pgSettings,withPgClient}ᐳ"}}:::plan
     Object119 & ApplyInput120 --> PgDeleteSingle116
     Access117{{"Access[117∈12] ➊<br />ᐸ2.pgSettingsᐳ<br />More deps:<br />- __Value[2]"}}:::plan
@@ -367,7 +257,7 @@
     Access117 & Access118 --> Object119
     Object121{{"Object[121∈12] ➊<br />ᐸ{result}ᐳ"}}:::plan
     PgDeleteSingle116 --> Object121
-    PgDeleteSingle124[["PgDeleteSingle[124∈13] ➊<br />ᐸperson(email)ᐳ<br />More deps:<br />- Constantᐸ'graphile-build.issue.27.exists@example.com'ᐳ[397]"]]:::sideeffectplan
+    PgDeleteSingle124[["PgDeleteSingle[124∈13] ➊<br />ᐸperson(email)ᐳ<br />More deps:<br />- Constantᐸ'graphile-build.issue.27.exists@example.com'ᐳ[395]"]]:::sideeffectplan
     Object127{{"Object[127∈13] ➊<br />ᐸ{pgSettings,withPgClient}ᐳ"}}:::plan
     Object127 & ApplyInput128 --> PgDeleteSingle124
     Access125{{"Access[125∈13] ➊<br />ᐸ2.pgSettingsᐳ<br />More deps:<br />- __Value[2]"}}:::plan
@@ -375,7 +265,7 @@
     Access125 & Access126 --> Object127
     Object129{{"Object[129∈13] ➊<br />ᐸ{result}ᐳ"}}:::plan
     PgDeleteSingle124 --> Object129
-    PgDeleteSingle132[["PgDeleteSingle[132∈14] ➊<br />ᐸperson(id)ᐳ<br />More deps:<br />- Constantᐸ1ᐳ[398]"]]:::sideeffectplan
+    PgDeleteSingle132[["PgDeleteSingle[132∈14] ➊<br />ᐸperson(id)ᐳ<br />More deps:<br />- Constantᐸ1ᐳ[396]"]]:::sideeffectplan
     Object135{{"Object[135∈14] ➊<br />ᐸ{pgSettings,withPgClient}ᐳ"}}:::plan
     Object135 & ApplyInput136 --> PgDeleteSingle132
     Access133{{"Access[133∈14] ➊<br />ᐸ2.pgSettingsᐳ<br />More deps:<br />- __Value[2]"}}:::plan
@@ -391,11 +281,11 @@
     PgDeleteSingle12 --> Access154
     Lambda156{{"Lambda[156∈15] ➊<br />ᐸbase64JSONEncodeᐳ"}}:::plan
     List155 --> Lambda156
-    Lambda277{{"Lambda[277∈15] ➊<br />ᐸrawEncodeᐳ<br />More deps:<br />- Constantᐸ'query'ᐳ[271]"}}:::plan
-    PgClassExpression300{{"PgClassExpression[300∈15] ➊<br />ᐸ__post__.”headline”ᐳ"}}:::plan
-    Access154 --> PgClassExpression300
-    PgClassExpression311{{"PgClassExpression[311∈15] ➊<br />ᐸ__post__.”author_id”ᐳ"}}:::plan
-    Access154 --> PgClassExpression311
+    Lambda276{{"Lambda[276∈15] ➊<br />ᐸrawEncodeᐳ<br />More deps:<br />- Constantᐸ'query'ᐳ[270]"}}:::plan
+    PgClassExpression299{{"PgClassExpression[299∈15] ➊<br />ᐸ__post__.”headline”ᐳ"}}:::plan
+    Access154 --> PgClassExpression299
+    PgClassExpression310{{"PgClassExpression[310∈15] ➊<br />ᐸ__post__.”author_id”ᐳ"}}:::plan
+    Access154 --> PgClassExpression310
     List159{{"List[159∈16] ➊<br />ᐸ152,157ᐳ<br />More deps:<br />- Constantᐸ'posts'ᐳ[152]"}}:::plan
     PgClassExpression157{{"PgClassExpression[157∈16] ➊<br />ᐸ__post__.”id”ᐳ"}}:::plan
     PgClassExpression157 --> List159
@@ -404,11 +294,11 @@
     PgDeleteSingle24 --> Access158
     Lambda160{{"Lambda[160∈16] ➊<br />ᐸbase64JSONEncodeᐳ"}}:::plan
     List159 --> Lambda160
-    Lambda278{{"Lambda[278∈16] ➊<br />ᐸrawEncodeᐳ<br />More deps:<br />- Constantᐸ'query'ᐳ[271]"}}:::plan
-    PgClassExpression301{{"PgClassExpression[301∈16] ➊<br />ᐸ__post__.”headline”ᐳ"}}:::plan
-    Access158 --> PgClassExpression301
-    PgClassExpression312{{"PgClassExpression[312∈16] ➊<br />ᐸ__post__.”author_id”ᐳ"}}:::plan
-    Access158 --> PgClassExpression312
+    Lambda277{{"Lambda[277∈16] ➊<br />ᐸrawEncodeᐳ<br />More deps:<br />- Constantᐸ'query'ᐳ[270]"}}:::plan
+    PgClassExpression300{{"PgClassExpression[300∈16] ➊<br />ᐸ__post__.”headline”ᐳ"}}:::plan
+    Access158 --> PgClassExpression300
+    PgClassExpression311{{"PgClassExpression[311∈16] ➊<br />ᐸ__post__.”author_id”ᐳ"}}:::plan
+    Access158 --> PgClassExpression311
     List163{{"List[163∈17] ➊<br />ᐸ152,161ᐳ<br />More deps:<br />- Constantᐸ'posts'ᐳ[152]"}}:::plan
     PgClassExpression161{{"PgClassExpression[161∈17] ➊<br />ᐸ__post__.”id”ᐳ"}}:::plan
     PgClassExpression161 --> List163
@@ -417,11 +307,11 @@
     PgDeleteSingle35 --> Access162
     Lambda164{{"Lambda[164∈17] ➊<br />ᐸbase64JSONEncodeᐳ"}}:::plan
     List163 --> Lambda164
-    Lambda279{{"Lambda[279∈17] ➊<br />ᐸrawEncodeᐳ<br />More deps:<br />- Constantᐸ'query'ᐳ[271]"}}:::plan
-    PgClassExpression302{{"PgClassExpression[302∈17] ➊<br />ᐸ__post__.”headline”ᐳ"}}:::plan
-    Access162 --> PgClassExpression302
-    PgClassExpression313{{"PgClassExpression[313∈17] ➊<br />ᐸ__post__.”author_id”ᐳ"}}:::plan
-    Access162 --> PgClassExpression313
+    Lambda278{{"Lambda[278∈17] ➊<br />ᐸrawEncodeᐳ<br />More deps:<br />- Constantᐸ'query'ᐳ[270]"}}:::plan
+    PgClassExpression301{{"PgClassExpression[301∈17] ➊<br />ᐸ__post__.”headline”ᐳ"}}:::plan
+    Access162 --> PgClassExpression301
+    PgClassExpression312{{"PgClassExpression[312∈17] ➊<br />ᐸ__post__.”author_id”ᐳ"}}:::plan
+    Access162 --> PgClassExpression312
     List167{{"List[167∈18] ➊<br />ᐸ152,165ᐳ<br />More deps:<br />- Constantᐸ'posts'ᐳ[152]"}}:::plan
     PgClassExpression165{{"PgClassExpression[165∈18] ➊<br />ᐸ__post__.”id”ᐳ"}}:::plan
     PgClassExpression165 --> List167
@@ -430,11 +320,11 @@
     PgDeleteSingle47 --> Access166
     Lambda168{{"Lambda[168∈18] ➊<br />ᐸbase64JSONEncodeᐳ"}}:::plan
     List167 --> Lambda168
-    Lambda280{{"Lambda[280∈18] ➊<br />ᐸrawEncodeᐳ<br />More deps:<br />- Constantᐸ'query'ᐳ[271]"}}:::plan
-    PgClassExpression303{{"PgClassExpression[303∈18] ➊<br />ᐸ__post__.”headline”ᐳ"}}:::plan
-    Access166 --> PgClassExpression303
-    PgClassExpression314{{"PgClassExpression[314∈18] ➊<br />ᐸ__post__.”author_id”ᐳ"}}:::plan
-    Access166 --> PgClassExpression314
+    Lambda279{{"Lambda[279∈18] ➊<br />ᐸrawEncodeᐳ<br />More deps:<br />- Constantᐸ'query'ᐳ[270]"}}:::plan
+    PgClassExpression302{{"PgClassExpression[302∈18] ➊<br />ᐸ__post__.”headline”ᐳ"}}:::plan
+    Access166 --> PgClassExpression302
+    PgClassExpression313{{"PgClassExpression[313∈18] ➊<br />ᐸ__post__.”author_id”ᐳ"}}:::plan
+    Access166 --> PgClassExpression313
     List172{{"List[172∈19] ➊<br />ᐸ169,170ᐳ<br />More deps:<br />- Constantᐸ'types'ᐳ[169]"}}:::plan
     PgClassExpression170{{"PgClassExpression[170∈19] ➊<br />ᐸ__types__.”id”ᐳ"}}:::plan
     PgClassExpression170 --> List172
@@ -451,11 +341,11 @@
     PgDeleteSingle64 --> Access175
     Lambda177{{"Lambda[177∈20] ➊<br />ᐸbase64JSONEncodeᐳ"}}:::plan
     List176 --> Lambda177
-    Lambda281{{"Lambda[281∈20] ➊<br />ᐸrawEncodeᐳ<br />More deps:<br />- Constantᐸ'query'ᐳ[271]"}}:::plan
-    PgClassExpression304{{"PgClassExpression[304∈20] ➊<br />ᐸ__post__.”headline”ᐳ"}}:::plan
-    Access175 --> PgClassExpression304
-    PgClassExpression315{{"PgClassExpression[315∈20] ➊<br />ᐸ__post__.”author_id”ᐳ"}}:::plan
-    Access175 --> PgClassExpression315
+    Lambda280{{"Lambda[280∈20] ➊<br />ᐸrawEncodeᐳ<br />More deps:<br />- Constantᐸ'query'ᐳ[270]"}}:::plan
+    PgClassExpression303{{"PgClassExpression[303∈20] ➊<br />ᐸ__post__.”headline”ᐳ"}}:::plan
+    Access175 --> PgClassExpression303
+    PgClassExpression314{{"PgClassExpression[314∈20] ➊<br />ᐸ__post__.”author_id”ᐳ"}}:::plan
+    Access175 --> PgClassExpression314
     List180{{"List[180∈21] ➊<br />ᐸ152,178ᐳ<br />More deps:<br />- Constantᐸ'posts'ᐳ[152]"}}:::plan
     PgClassExpression178{{"PgClassExpression[178∈21] ➊<br />ᐸ__post__.”id”ᐳ"}}:::plan
     PgClassExpression178 --> List180
@@ -464,11 +354,11 @@
     PgDeleteSingle72 --> Access179
     Lambda181{{"Lambda[181∈21] ➊<br />ᐸbase64JSONEncodeᐳ"}}:::plan
     List180 --> Lambda181
-    Lambda282{{"Lambda[282∈21] ➊<br />ᐸrawEncodeᐳ<br />More deps:<br />- Constantᐸ'query'ᐳ[271]"}}:::plan
-    PgClassExpression305{{"PgClassExpression[305∈21] ➊<br />ᐸ__post__.”headline”ᐳ"}}:::plan
-    Access179 --> PgClassExpression305
-    PgClassExpression316{{"PgClassExpression[316∈21] ➊<br />ᐸ__post__.”author_id”ᐳ"}}:::plan
-    Access179 --> PgClassExpression316
+    Lambda281{{"Lambda[281∈21] ➊<br />ᐸrawEncodeᐳ<br />More deps:<br />- Constantᐸ'query'ᐳ[270]"}}:::plan
+    PgClassExpression304{{"PgClassExpression[304∈21] ➊<br />ᐸ__post__.”headline”ᐳ"}}:::plan
+    Access179 --> PgClassExpression304
+    PgClassExpression315{{"PgClassExpression[315∈21] ➊<br />ᐸ__post__.”author_id”ᐳ"}}:::plan
+    Access179 --> PgClassExpression315
     List184{{"List[184∈22] ➊<br />ᐸ152,182ᐳ<br />More deps:<br />- Constantᐸ'posts'ᐳ[152]"}}:::plan
     PgClassExpression182{{"PgClassExpression[182∈22] ➊<br />ᐸ__post__.”id”ᐳ"}}:::plan
     PgClassExpression182 --> List184
@@ -477,11 +367,11 @@
     PgDeleteSingle80 --> Access183
     Lambda185{{"Lambda[185∈22] ➊<br />ᐸbase64JSONEncodeᐳ"}}:::plan
     List184 --> Lambda185
-    Lambda283{{"Lambda[283∈22] ➊<br />ᐸrawEncodeᐳ<br />More deps:<br />- Constantᐸ'query'ᐳ[271]"}}:::plan
-    PgClassExpression306{{"PgClassExpression[306∈22] ➊<br />ᐸ__post__.”headline”ᐳ"}}:::plan
-    Access183 --> PgClassExpression306
-    PgClassExpression317{{"PgClassExpression[317∈22] ➊<br />ᐸ__post__.”author_id”ᐳ"}}:::plan
-    Access183 --> PgClassExpression317
+    Lambda282{{"Lambda[282∈22] ➊<br />ᐸrawEncodeᐳ<br />More deps:<br />- Constantᐸ'query'ᐳ[270]"}}:::plan
+    PgClassExpression305{{"PgClassExpression[305∈22] ➊<br />ᐸ__post__.”headline”ᐳ"}}:::plan
+    Access183 --> PgClassExpression305
+    PgClassExpression316{{"PgClassExpression[316∈22] ➊<br />ᐸ__post__.”author_id”ᐳ"}}:::plan
+    Access183 --> PgClassExpression316
     List188{{"List[188∈23] ➊<br />ᐸ152,186ᐳ<br />More deps:<br />- Constantᐸ'posts'ᐳ[152]"}}:::plan
     PgClassExpression186{{"PgClassExpression[186∈23] ➊<br />ᐸ__post__.”id”ᐳ"}}:::plan
     PgClassExpression186 --> List188
@@ -490,258 +380,65 @@
     PgDeleteSingle87 --> Access187
     Lambda189{{"Lambda[189∈23] ➊<br />ᐸbase64JSONEncodeᐳ"}}:::plan
     List188 --> Lambda189
-    Lambda284{{"Lambda[284∈23] ➊<br />ᐸrawEncodeᐳ<br />More deps:<br />- Constantᐸ'query'ᐳ[271]"}}:::plan
-    PgClassExpression307{{"PgClassExpression[307∈23] ➊<br />ᐸ__post__.”headline”ᐳ"}}:::plan
-    Access187 --> PgClassExpression307
-    PgClassExpression318{{"PgClassExpression[318∈23] ➊<br />ᐸ__post__.”author_id”ᐳ"}}:::plan
-    Access187 --> PgClassExpression318
+    Lambda283{{"Lambda[283∈23] ➊<br />ᐸrawEncodeᐳ<br />More deps:<br />- Constantᐸ'query'ᐳ[270]"}}:::plan
+    PgClassExpression306{{"PgClassExpression[306∈23] ➊<br />ᐸ__post__.”headline”ᐳ"}}:::plan
+    Access187 --> PgClassExpression306
+    PgClassExpression317{{"PgClassExpression[317∈23] ➊<br />ᐸ__post__.”author_id”ᐳ"}}:::plan
+    Access187 --> PgClassExpression317
     List194{{"List[194∈24] ➊<br />ᐸ190,191,193ᐳ<br />More deps:<br />- Constantᐸ'compound_keys'ᐳ[190]"}}:::plan
     PgClassExpression191{{"PgClassExpression[191∈24] ➊<br />ᐸ__compound...rson_id_1”ᐳ"}}:::plan
     PgClassExpression193{{"PgClassExpression[193∈24] ➊<br />ᐸ__compound...rson_id_2”ᐳ"}}:::plan
     PgClassExpression191 & PgClassExpression193 --> List194
-    PgSelect320[["PgSelect[320∈24] ➊<br />ᐸpersonᐳ"]]:::plan
-    Object102 & PgClassExpression191 --> PgSelect320
-    PgSelect337[["PgSelect[337∈24] ➊<br />ᐸpersonᐳ"]]:::plan
-    Object102 & PgClassExpression193 --> PgSelect337
+    PgSelect319[["PgSelect[319∈24] ➊<br />ᐸpersonᐳ"]]:::plan
+    Object102 & PgClassExpression191 --> PgSelect319
+    PgSelect336[["PgSelect[336∈24] ➊<br />ᐸpersonᐳ"]]:::plan
+    Object102 & PgClassExpression193 --> PgSelect336
     Access192{{"Access[192∈24] ➊<br />ᐸ99.tᐳ"}}:::plan
     Access192 --> PgClassExpression191
     PgDeleteSingle99 --> Access192
     Access192 --> PgClassExpression193
     Lambda195{{"Lambda[195∈24] ➊<br />ᐸbase64JSONEncodeᐳ"}}:::plan
     List194 --> Lambda195
-=======
-    PgDeleteSingle100[["PgDeleteSingle[100∈10] ➊<br />ᐸcompound_key(person_id_1,person_id_2)ᐳ"]]:::sideeffectplan
-    Object103{{"Object[103∈10] ➊<br />ᐸ{pgSettings,withPgClient}ᐳ"}}:::plan
-    Access96{{"Access[96∈10] ➊<br />ᐸ95.1ᐳ"}}:::plan
-    Access98{{"Access[98∈10] ➊<br />ᐸ95.2ᐳ"}}:::plan
-    Access96 -->|rejectNull| PgDeleteSingle100
-    Access98 -->|rejectNull| PgDeleteSingle100
-    Object103 & ApplyInput104 --> PgDeleteSingle100
-    Access101{{"Access[101∈10] ➊<br />ᐸ2.pgSettingsᐳ<br />More deps:<br />- __Value[2]"}}:::plan
-    Access102{{"Access[102∈10] ➊<br />ᐸ2.withPgClientᐳ<br />More deps:<br />- __Value[2]"}}:::plan
-    Access101 & Access102 --> Object103
-    Lambda95{{"Lambda[95∈10] ➊<br />ᐸdecode_CompoundKey_base64JSONᐳ<br />More deps:<br />- Constantᐸ'WyJjb21wb3VuZF9rZXlzIiw0LDNd'ᐳ[392]"}}:::plan
-    Lambda95 --> Access96
-    Lambda95 --> Access98
-    Object105{{"Object[105∈10] ➊<br />ᐸ{result}ᐳ"}}:::plan
-    PgDeleteSingle100 --> Object105
-    PgDeleteSingle109[["PgDeleteSingle[109∈11] ➊<br />ᐸcompound_key(person_id_1,person_id_2)ᐳ<br />More deps:<br />- Constantᐸ2ᐳ[393]<br />- Constantᐸ3ᐳ[394]"]]:::sideeffectplan
-    Object112{{"Object[112∈11] ➊<br />ᐸ{pgSettings,withPgClient}ᐳ"}}:::plan
-    Object112 & ApplyInput113 --> PgDeleteSingle109
-    Access110{{"Access[110∈11] ➊<br />ᐸ2.pgSettingsᐳ<br />More deps:<br />- __Value[2]"}}:::plan
-    Access111{{"Access[111∈11] ➊<br />ᐸ2.withPgClientᐳ<br />More deps:<br />- __Value[2]"}}:::plan
-    Access110 & Access111 --> Object112
-    Object114{{"Object[114∈11] ➊<br />ᐸ{result}ᐳ"}}:::plan
-    PgDeleteSingle109 --> Object114
-    PgDeleteSingle117[["PgDeleteSingle[117∈12] ➊<br />ᐸperson(email)ᐳ<br />More deps:<br />- Constantᐸ'budd.deey@email.com'ᐳ[395]"]]:::sideeffectplan
-    Object120{{"Object[120∈12] ➊<br />ᐸ{pgSettings,withPgClient}ᐳ"}}:::plan
-    Object120 & ApplyInput121 --> PgDeleteSingle117
-    Access118{{"Access[118∈12] ➊<br />ᐸ2.pgSettingsᐳ<br />More deps:<br />- __Value[2]"}}:::plan
-    Access119{{"Access[119∈12] ➊<br />ᐸ2.withPgClientᐳ<br />More deps:<br />- __Value[2]"}}:::plan
-    Access118 & Access119 --> Object120
-    Object122{{"Object[122∈12] ➊<br />ᐸ{result}ᐳ"}}:::plan
-    PgDeleteSingle117 --> Object122
-    PgDeleteSingle125[["PgDeleteSingle[125∈13] ➊<br />ᐸperson(email)ᐳ<br />More deps:<br />- Constantᐸ'graphile-build.issue.27.exists@example.com'ᐳ[396]"]]:::sideeffectplan
-    Object128{{"Object[128∈13] ➊<br />ᐸ{pgSettings,withPgClient}ᐳ"}}:::plan
-    Object128 & ApplyInput129 --> PgDeleteSingle125
-    Access126{{"Access[126∈13] ➊<br />ᐸ2.pgSettingsᐳ<br />More deps:<br />- __Value[2]"}}:::plan
-    Access127{{"Access[127∈13] ➊<br />ᐸ2.withPgClientᐳ<br />More deps:<br />- __Value[2]"}}:::plan
-    Access126 & Access127 --> Object128
-    Object130{{"Object[130∈13] ➊<br />ᐸ{result}ᐳ"}}:::plan
-    PgDeleteSingle125 --> Object130
-    PgDeleteSingle133[["PgDeleteSingle[133∈14] ➊<br />ᐸperson(id)ᐳ<br />More deps:<br />- Constantᐸ1ᐳ[397]"]]:::sideeffectplan
-    Object136{{"Object[136∈14] ➊<br />ᐸ{pgSettings,withPgClient}ᐳ"}}:::plan
-    Object136 & ApplyInput137 --> PgDeleteSingle133
-    Access134{{"Access[134∈14] ➊<br />ᐸ2.pgSettingsᐳ<br />More deps:<br />- __Value[2]"}}:::plan
-    Access135{{"Access[135∈14] ➊<br />ᐸ2.withPgClientᐳ<br />More deps:<br />- __Value[2]"}}:::plan
-    Access134 & Access135 --> Object136
-    Object138{{"Object[138∈14] ➊<br />ᐸ{result}ᐳ"}}:::plan
-    PgDeleteSingle133 --> Object138
-    List156{{"List[156∈15] ➊<br />ᐸ153,154ᐳ<br />More deps:<br />- Constantᐸ'posts'ᐳ[153]"}}:::plan
-    PgClassExpression154{{"PgClassExpression[154∈15] ➊<br />ᐸ__post__.”id”ᐳ"}}:::plan
-    PgClassExpression154 --> List156
-    Access155{{"Access[155∈15] ➊<br />ᐸ12.tᐳ"}}:::plan
-    Access155 --> PgClassExpression154
-    PgDeleteSingle12 --> Access155
-    Lambda157{{"Lambda[157∈15] ➊<br />ᐸbase64JSONEncodeᐳ"}}:::plan
-    List156 --> Lambda157
-    Lambda277{{"Lambda[277∈15] ➊<br />ᐸrawEncodeᐳ<br />More deps:<br />- Constantᐸ'query'ᐳ[271]"}}:::plan
-    PgClassExpression300{{"PgClassExpression[300∈15] ➊<br />ᐸ__post__.”headline”ᐳ"}}:::plan
-    Access155 --> PgClassExpression300
-    PgClassExpression311{{"PgClassExpression[311∈15] ➊<br />ᐸ__post__.”author_id”ᐳ"}}:::plan
-    Access155 --> PgClassExpression311
-    List160{{"List[160∈16] ➊<br />ᐸ153,158ᐳ<br />More deps:<br />- Constantᐸ'posts'ᐳ[153]"}}:::plan
-    PgClassExpression158{{"PgClassExpression[158∈16] ➊<br />ᐸ__post__.”id”ᐳ"}}:::plan
-    PgClassExpression158 --> List160
-    Access159{{"Access[159∈16] ➊<br />ᐸ24.tᐳ"}}:::plan
-    Access159 --> PgClassExpression158
-    PgDeleteSingle24 --> Access159
-    Lambda161{{"Lambda[161∈16] ➊<br />ᐸbase64JSONEncodeᐳ"}}:::plan
-    List160 --> Lambda161
-    Lambda278{{"Lambda[278∈16] ➊<br />ᐸrawEncodeᐳ<br />More deps:<br />- Constantᐸ'query'ᐳ[271]"}}:::plan
-    PgClassExpression301{{"PgClassExpression[301∈16] ➊<br />ᐸ__post__.”headline”ᐳ"}}:::plan
-    Access159 --> PgClassExpression301
-    PgClassExpression312{{"PgClassExpression[312∈16] ➊<br />ᐸ__post__.”author_id”ᐳ"}}:::plan
-    Access159 --> PgClassExpression312
-    List164{{"List[164∈17] ➊<br />ᐸ153,162ᐳ<br />More deps:<br />- Constantᐸ'posts'ᐳ[153]"}}:::plan
-    PgClassExpression162{{"PgClassExpression[162∈17] ➊<br />ᐸ__post__.”id”ᐳ"}}:::plan
-    PgClassExpression162 --> List164
-    Access163{{"Access[163∈17] ➊<br />ᐸ35.tᐳ"}}:::plan
-    Access163 --> PgClassExpression162
-    PgDeleteSingle35 --> Access163
-    Lambda165{{"Lambda[165∈17] ➊<br />ᐸbase64JSONEncodeᐳ"}}:::plan
-    List164 --> Lambda165
-    Lambda279{{"Lambda[279∈17] ➊<br />ᐸrawEncodeᐳ<br />More deps:<br />- Constantᐸ'query'ᐳ[271]"}}:::plan
-    PgClassExpression302{{"PgClassExpression[302∈17] ➊<br />ᐸ__post__.”headline”ᐳ"}}:::plan
-    Access163 --> PgClassExpression302
-    PgClassExpression313{{"PgClassExpression[313∈17] ➊<br />ᐸ__post__.”author_id”ᐳ"}}:::plan
-    Access163 --> PgClassExpression313
-    List168{{"List[168∈18] ➊<br />ᐸ153,166ᐳ<br />More deps:<br />- Constantᐸ'posts'ᐳ[153]"}}:::plan
-    PgClassExpression166{{"PgClassExpression[166∈18] ➊<br />ᐸ__post__.”id”ᐳ"}}:::plan
-    PgClassExpression166 --> List168
-    Access167{{"Access[167∈18] ➊<br />ᐸ47.tᐳ"}}:::plan
-    Access167 --> PgClassExpression166
-    PgDeleteSingle47 --> Access167
-    Lambda169{{"Lambda[169∈18] ➊<br />ᐸbase64JSONEncodeᐳ"}}:::plan
-    List168 --> Lambda169
-    Lambda280{{"Lambda[280∈18] ➊<br />ᐸrawEncodeᐳ<br />More deps:<br />- Constantᐸ'query'ᐳ[271]"}}:::plan
-    PgClassExpression303{{"PgClassExpression[303∈18] ➊<br />ᐸ__post__.”headline”ᐳ"}}:::plan
-    Access167 --> PgClassExpression303
-    PgClassExpression314{{"PgClassExpression[314∈18] ➊<br />ᐸ__post__.”author_id”ᐳ"}}:::plan
-    Access167 --> PgClassExpression314
-    List173{{"List[173∈19] ➊<br />ᐸ170,171ᐳ<br />More deps:<br />- Constantᐸ'types'ᐳ[170]"}}:::plan
-    PgClassExpression171{{"PgClassExpression[171∈19] ➊<br />ᐸ__types__.”id”ᐳ"}}:::plan
-    PgClassExpression171 --> List173
-    Access172{{"Access[172∈19] ➊<br />ᐸ56.tᐳ"}}:::plan
-    Access172 --> PgClassExpression171
-    PgDeleteSingle56 --> Access172
-    Lambda174{{"Lambda[174∈19] ➊<br />ᐸbase64JSONEncodeᐳ"}}:::plan
-    List173 --> Lambda174
-    List177{{"List[177∈20] ➊<br />ᐸ153,175ᐳ<br />More deps:<br />- Constantᐸ'posts'ᐳ[153]"}}:::plan
-    PgClassExpression175{{"PgClassExpression[175∈20] ➊<br />ᐸ__post__.”id”ᐳ"}}:::plan
-    PgClassExpression175 --> List177
-    Access176{{"Access[176∈20] ➊<br />ᐸ64.tᐳ"}}:::plan
-    Access176 --> PgClassExpression175
-    PgDeleteSingle64 --> Access176
-    Lambda178{{"Lambda[178∈20] ➊<br />ᐸbase64JSONEncodeᐳ"}}:::plan
-    List177 --> Lambda178
-    Lambda281{{"Lambda[281∈20] ➊<br />ᐸrawEncodeᐳ<br />More deps:<br />- Constantᐸ'query'ᐳ[271]"}}:::plan
-    PgClassExpression304{{"PgClassExpression[304∈20] ➊<br />ᐸ__post__.”headline”ᐳ"}}:::plan
-    Access176 --> PgClassExpression304
-    PgClassExpression315{{"PgClassExpression[315∈20] ➊<br />ᐸ__post__.”author_id”ᐳ"}}:::plan
-    Access176 --> PgClassExpression315
-    List181{{"List[181∈21] ➊<br />ᐸ153,179ᐳ<br />More deps:<br />- Constantᐸ'posts'ᐳ[153]"}}:::plan
-    PgClassExpression179{{"PgClassExpression[179∈21] ➊<br />ᐸ__post__.”id”ᐳ"}}:::plan
-    PgClassExpression179 --> List181
-    Access180{{"Access[180∈21] ➊<br />ᐸ72.tᐳ"}}:::plan
-    Access180 --> PgClassExpression179
-    PgDeleteSingle72 --> Access180
-    Lambda182{{"Lambda[182∈21] ➊<br />ᐸbase64JSONEncodeᐳ"}}:::plan
-    List181 --> Lambda182
-    Lambda282{{"Lambda[282∈21] ➊<br />ᐸrawEncodeᐳ<br />More deps:<br />- Constantᐸ'query'ᐳ[271]"}}:::plan
-    PgClassExpression305{{"PgClassExpression[305∈21] ➊<br />ᐸ__post__.”headline”ᐳ"}}:::plan
-    Access180 --> PgClassExpression305
-    PgClassExpression316{{"PgClassExpression[316∈21] ➊<br />ᐸ__post__.”author_id”ᐳ"}}:::plan
-    Access180 --> PgClassExpression316
-    List185{{"List[185∈22] ➊<br />ᐸ153,183ᐳ<br />More deps:<br />- Constantᐸ'posts'ᐳ[153]"}}:::plan
-    PgClassExpression183{{"PgClassExpression[183∈22] ➊<br />ᐸ__post__.”id”ᐳ"}}:::plan
-    PgClassExpression183 --> List185
-    Access184{{"Access[184∈22] ➊<br />ᐸ80.tᐳ"}}:::plan
-    Access184 --> PgClassExpression183
-    PgDeleteSingle80 --> Access184
-    Lambda186{{"Lambda[186∈22] ➊<br />ᐸbase64JSONEncodeᐳ"}}:::plan
-    List185 --> Lambda186
-    Lambda283{{"Lambda[283∈22] ➊<br />ᐸrawEncodeᐳ<br />More deps:<br />- Constantᐸ'query'ᐳ[271]"}}:::plan
-    PgClassExpression306{{"PgClassExpression[306∈22] ➊<br />ᐸ__post__.”headline”ᐳ"}}:::plan
-    Access184 --> PgClassExpression306
-    PgClassExpression317{{"PgClassExpression[317∈22] ➊<br />ᐸ__post__.”author_id”ᐳ"}}:::plan
-    Access184 --> PgClassExpression317
-    List189{{"List[189∈23] ➊<br />ᐸ153,187ᐳ<br />More deps:<br />- Constantᐸ'posts'ᐳ[153]"}}:::plan
-    PgClassExpression187{{"PgClassExpression[187∈23] ➊<br />ᐸ__post__.”id”ᐳ"}}:::plan
-    PgClassExpression187 --> List189
-    Access188{{"Access[188∈23] ➊<br />ᐸ87.tᐳ"}}:::plan
-    Access188 --> PgClassExpression187
-    PgDeleteSingle87 --> Access188
-    Lambda190{{"Lambda[190∈23] ➊<br />ᐸbase64JSONEncodeᐳ"}}:::plan
-    List189 --> Lambda190
-    Lambda284{{"Lambda[284∈23] ➊<br />ᐸrawEncodeᐳ<br />More deps:<br />- Constantᐸ'query'ᐳ[271]"}}:::plan
-    PgClassExpression307{{"PgClassExpression[307∈23] ➊<br />ᐸ__post__.”headline”ᐳ"}}:::plan
-    Access188 --> PgClassExpression307
-    PgClassExpression318{{"PgClassExpression[318∈23] ➊<br />ᐸ__post__.”author_id”ᐳ"}}:::plan
-    Access188 --> PgClassExpression318
-    List195{{"List[195∈24] ➊<br />ᐸ191,192,194ᐳ<br />More deps:<br />- Constantᐸ'compound_keys'ᐳ[191]"}}:::plan
-    PgClassExpression192{{"PgClassExpression[192∈24] ➊<br />ᐸ__compound...rson_id_1”ᐳ"}}:::plan
-    PgClassExpression194{{"PgClassExpression[194∈24] ➊<br />ᐸ__compound...rson_id_2”ᐳ"}}:::plan
-    PgClassExpression192 & PgClassExpression194 --> List195
-    PgSelect320[["PgSelect[320∈24] ➊<br />ᐸpersonᐳ"]]:::plan
-    Object103 & PgClassExpression192 --> PgSelect320
-    PgSelect337[["PgSelect[337∈24] ➊<br />ᐸpersonᐳ"]]:::plan
-    Object103 & PgClassExpression194 --> PgSelect337
-    Access193{{"Access[193∈24] ➊<br />ᐸ100.tᐳ"}}:::plan
-    Access193 --> PgClassExpression192
-    PgDeleteSingle100 --> Access193
-    Access193 --> PgClassExpression194
-    Lambda196{{"Lambda[196∈24] ➊<br />ᐸbase64JSONEncodeᐳ"}}:::plan
-    List195 --> Lambda196
->>>>>>> 15f435f0
-    Lambda285{{"Lambda[285∈24] ➊<br />ᐸrawEncodeᐳ<br />More deps:<br />- Constantᐸ'query'ᐳ[271]"}}:::plan
-    First324{{"First[324∈24] ➊"}}:::plan
-    PgSelectRows325[["PgSelectRows[325∈24] ➊"]]:::plan
-    PgSelectRows325 --> First324
-    PgSelect320 --> PgSelectRows325
-    PgSelectSingle326{{"PgSelectSingle[326∈24] ➊<br />ᐸpersonᐳ"}}:::plan
-    First324 --> PgSelectSingle326
-    First339{{"First[339∈24] ➊"}}:::plan
-    PgSelectRows340[["PgSelectRows[340∈24] ➊"]]:::plan
-    PgSelectRows340 --> First339
-    PgSelect337 --> PgSelectRows340
-    PgSelectSingle341{{"PgSelectSingle[341∈24] ➊<br />ᐸpersonᐳ"}}:::plan
-    First339 --> PgSelectSingle341
-<<<<<<< HEAD
+    Lambda284{{"Lambda[284∈24] ➊<br />ᐸrawEncodeᐳ<br />More deps:<br />- Constantᐸ'query'ᐳ[270]"}}:::plan
+    First323{{"First[323∈24] ➊"}}:::plan
+    PgSelectRows324[["PgSelectRows[324∈24] ➊"]]:::plan
+    PgSelectRows324 --> First323
+    PgSelect319 --> PgSelectRows324
+    PgSelectSingle325{{"PgSelectSingle[325∈24] ➊<br />ᐸpersonᐳ"}}:::plan
+    First323 --> PgSelectSingle325
+    First338{{"First[338∈24] ➊"}}:::plan
+    PgSelectRows339[["PgSelectRows[339∈24] ➊"]]:::plan
+    PgSelectRows339 --> First338
+    PgSelect336 --> PgSelectRows339
+    PgSelectSingle340{{"PgSelectSingle[340∈24] ➊<br />ᐸpersonᐳ"}}:::plan
+    First338 --> PgSelectSingle340
     List199{{"List[199∈25] ➊<br />ᐸ190,196,198ᐳ<br />More deps:<br />- Constantᐸ'compound_keys'ᐳ[190]"}}:::plan
     PgClassExpression196{{"PgClassExpression[196∈25] ➊<br />ᐸ__compound...rson_id_1”ᐳ"}}:::plan
     PgClassExpression198{{"PgClassExpression[198∈25] ➊<br />ᐸ__compound...rson_id_2”ᐳ"}}:::plan
     PgClassExpression196 & PgClassExpression198 --> List199
-    PgSelect328[["PgSelect[328∈25] ➊<br />ᐸpersonᐳ"]]:::plan
-    Object111 & PgClassExpression196 --> PgSelect328
-    PgSelect343[["PgSelect[343∈25] ➊<br />ᐸpersonᐳ"]]:::plan
-    Object111 & PgClassExpression198 --> PgSelect343
+    PgSelect327[["PgSelect[327∈25] ➊<br />ᐸpersonᐳ"]]:::plan
+    Object111 & PgClassExpression196 --> PgSelect327
+    PgSelect342[["PgSelect[342∈25] ➊<br />ᐸpersonᐳ"]]:::plan
+    Object111 & PgClassExpression198 --> PgSelect342
     Access197{{"Access[197∈25] ➊<br />ᐸ108.tᐳ"}}:::plan
     Access197 --> PgClassExpression196
     PgDeleteSingle108 --> Access197
     Access197 --> PgClassExpression198
     Lambda200{{"Lambda[200∈25] ➊<br />ᐸbase64JSONEncodeᐳ"}}:::plan
     List199 --> Lambda200
-=======
-    List200{{"List[200∈25] ➊<br />ᐸ191,197,199ᐳ<br />More deps:<br />- Constantᐸ'compound_keys'ᐳ[191]"}}:::plan
-    PgClassExpression197{{"PgClassExpression[197∈25] ➊<br />ᐸ__compound...rson_id_1”ᐳ"}}:::plan
-    PgClassExpression199{{"PgClassExpression[199∈25] ➊<br />ᐸ__compound...rson_id_2”ᐳ"}}:::plan
-    PgClassExpression197 & PgClassExpression199 --> List200
-    PgSelect328[["PgSelect[328∈25] ➊<br />ᐸpersonᐳ"]]:::plan
-    Object112 & PgClassExpression197 --> PgSelect328
-    PgSelect343[["PgSelect[343∈25] ➊<br />ᐸpersonᐳ"]]:::plan
-    Object112 & PgClassExpression199 --> PgSelect343
-    Access198{{"Access[198∈25] ➊<br />ᐸ109.tᐳ"}}:::plan
-    Access198 --> PgClassExpression197
-    PgDeleteSingle109 --> Access198
-    Access198 --> PgClassExpression199
-    Lambda201{{"Lambda[201∈25] ➊<br />ᐸbase64JSONEncodeᐳ"}}:::plan
-    List200 --> Lambda201
->>>>>>> 15f435f0
-    Lambda286{{"Lambda[286∈25] ➊<br />ᐸrawEncodeᐳ<br />More deps:<br />- Constantᐸ'query'ᐳ[271]"}}:::plan
-    First332{{"First[332∈25] ➊"}}:::plan
-    PgSelectRows333[["PgSelectRows[333∈25] ➊"]]:::plan
-    PgSelectRows333 --> First332
-    PgSelect328 --> PgSelectRows333
-    PgSelectSingle334{{"PgSelectSingle[334∈25] ➊<br />ᐸpersonᐳ"}}:::plan
-    First332 --> PgSelectSingle334
-    First345{{"First[345∈25] ➊"}}:::plan
-    PgSelectRows346[["PgSelectRows[346∈25] ➊"]]:::plan
-    PgSelectRows346 --> First345
-    PgSelect343 --> PgSelectRows346
-    PgSelectSingle347{{"PgSelectSingle[347∈25] ➊<br />ᐸpersonᐳ"}}:::plan
-    First345 --> PgSelectSingle347
-<<<<<<< HEAD
+    Lambda285{{"Lambda[285∈25] ➊<br />ᐸrawEncodeᐳ<br />More deps:<br />- Constantᐸ'query'ᐳ[270]"}}:::plan
+    First331{{"First[331∈25] ➊"}}:::plan
+    PgSelectRows332[["PgSelectRows[332∈25] ➊"]]:::plan
+    PgSelectRows332 --> First331
+    PgSelect327 --> PgSelectRows332
+    PgSelectSingle333{{"PgSelectSingle[333∈25] ➊<br />ᐸpersonᐳ"}}:::plan
+    First331 --> PgSelectSingle333
+    First344{{"First[344∈25] ➊"}}:::plan
+    PgSelectRows345[["PgSelectRows[345∈25] ➊"]]:::plan
+    PgSelectRows345 --> First344
+    PgSelect342 --> PgSelectRows345
+    PgSelectSingle346{{"PgSelectSingle[346∈25] ➊<br />ᐸpersonᐳ"}}:::plan
+    First344 --> PgSelectSingle346
     List204{{"List[204∈26] ➊<br />ᐸ201,202ᐳ<br />More deps:<br />- Constantᐸ'people'ᐳ[201]"}}:::plan
     PgClassExpression202{{"PgClassExpression[202∈26] ➊<br />ᐸ__person__.”id”ᐳ"}}:::plan
     PgClassExpression202 --> List204
@@ -750,11 +447,11 @@
     PgDeleteSingle116 --> Access203
     Lambda205{{"Lambda[205∈26] ➊<br />ᐸbase64JSONEncodeᐳ"}}:::plan
     List204 --> Lambda205
-    Lambda272{{"Lambda[272∈26] ➊<br />ᐸrawEncodeᐳ<br />More deps:<br />- Constantᐸ'query'ᐳ[271]"}}:::plan
-    PgSelect349[["PgSelect[349∈27] ➊<br />ᐸpersonᐳ"]]:::plan
-    PgFromExpression353{{"PgFromExpression[353∈27] ➊"}}:::plan
-    PgFromExpression358{{"PgFromExpression[358∈27] ➊<br />More deps:<br />- Constantᐸ'graphile-build.issue.27.exists@example.com'ᐳ[397]"}}:::plan
-    Object127 & PgFromExpression353 & PgFromExpression358 --> PgSelect349
+    Lambda271{{"Lambda[271∈26] ➊<br />ᐸrawEncodeᐳ<br />More deps:<br />- Constantᐸ'query'ᐳ[270]"}}:::plan
+    PgSelect348[["PgSelect[348∈27] ➊<br />ᐸpersonᐳ"]]:::plan
+    PgClassExpression347{{"PgClassExpression[347∈27] ➊<br />ᐸ__person__ᐳ"}}:::plan
+    PgFromExpression356{{"PgFromExpression[356∈27] ➊<br />More deps:<br />- Constantᐸ'graphile-build.issue.27.exists@example.com'ᐳ[395]"}}:::plan
+    Object127 & PgClassExpression347 & PgFromExpression356 --> PgSelect348
     List208{{"List[208∈27] ➊<br />ᐸ201,206ᐳ<br />More deps:<br />- Constantᐸ'people'ᐳ[201]"}}:::plan
     PgClassExpression206{{"PgClassExpression[206∈27] ➊<br />ᐸ__person__.”id”ᐳ"}}:::plan
     PgClassExpression206 --> List208
@@ -763,197 +460,88 @@
     PgDeleteSingle124 --> Access207
     Lambda209{{"Lambda[209∈27] ➊<br />ᐸbase64JSONEncodeᐳ"}}:::plan
     List208 --> Lambda209
-    Lambda287{{"Lambda[287∈27] ➊<br />ᐸrawEncodeᐳ<br />More deps:<br />- Constantᐸ'query'ᐳ[271]"}}:::plan
-    PgClassExpression310{{"PgClassExpression[310∈27] ➊<br />ᐸ__person__...full_name”ᐳ"}}:::plan
-    Access207 --> PgClassExpression310
-    PgClassExpression335{{"PgClassExpression[335∈27] ➊<br />ᐸ__person__.”email”ᐳ"}}:::plan
-    Access207 --> PgClassExpression335
-    PgClassExpression348{{"PgClassExpression[348∈27] ➊<br />ᐸ__person__ᐳ"}}:::plan
-    Access207 --> PgClassExpression348
-    PgClassExpression348 --> PgFromExpression353
-    First354{{"First[354∈27] ➊"}}:::plan
-    PgSelectRows355[["PgSelectRows[355∈27] ➊"]]:::plan
-    PgSelectRows355 --> First354
-    PgSelect349 --> PgSelectRows355
-    PgSelectSingle356{{"PgSelectSingle[356∈27] ➊<br />ᐸpersonᐳ"}}:::plan
-    First354 --> PgSelectSingle356
-    PgClassExpression359{{"PgClassExpression[359∈27] ➊<br />ᐸ(1/0) /* E...ferred! */ᐳ"}}:::plan
-    PgSelectSingle356 --> PgClassExpression359
-    Edge226{{"Edge[226∈28] ➊"}}:::plan
-    PgSelectSingle225{{"PgSelectSingle[225∈28] ➊<br />ᐸpersonᐳ"}}:::plan
-    PgCursor228{{"PgCursor[228∈28] ➊"}}:::plan
-    Connection222{{"Connection[222∈28] ➊<br />ᐸ216ᐳ"}}:::plan
-    PgSelectSingle225 & PgCursor228 & Connection222 --> Edge226
+    Lambda286{{"Lambda[286∈27] ➊<br />ᐸrawEncodeᐳ<br />More deps:<br />- Constantᐸ'query'ᐳ[270]"}}:::plan
+    PgClassExpression309{{"PgClassExpression[309∈27] ➊<br />ᐸ__person__...full_name”ᐳ"}}:::plan
+    Access207 --> PgClassExpression309
+    PgClassExpression334{{"PgClassExpression[334∈27] ➊<br />ᐸ__person__.”email”ᐳ"}}:::plan
+    Access207 --> PgClassExpression334
+    Access207 --> PgClassExpression347
+    First352{{"First[352∈27] ➊"}}:::plan
+    PgSelectRows353[["PgSelectRows[353∈27] ➊"]]:::plan
+    PgSelectRows353 --> First352
+    PgSelect348 --> PgSelectRows353
+    PgSelectSingle354{{"PgSelectSingle[354∈27] ➊<br />ᐸpersonᐳ"}}:::plan
+    First352 --> PgSelectSingle354
+    PgClassExpression357{{"PgClassExpression[357∈27] ➊<br />ᐸ(1/0) /* E...ferred! */ᐳ"}}:::plan
+    PgSelectSingle354 --> PgClassExpression357
+    Edge225{{"Edge[225∈28] ➊"}}:::plan
+    PgSelectSingle224{{"PgSelectSingle[224∈28] ➊<br />ᐸpersonᐳ"}}:::plan
+    PgCursor227{{"PgCursor[227∈28] ➊"}}:::plan
+    Connection221{{"Connection[221∈28] ➊<br />ᐸ216ᐳ"}}:::plan
+    PgSelectSingle224 & PgCursor227 & Connection221 --> Edge225
     List212{{"List[212∈28] ➊<br />ᐸ201,210ᐳ<br />More deps:<br />- Constantᐸ'people'ᐳ[201]"}}:::plan
     PgClassExpression210{{"PgClassExpression[210∈28] ➊<br />ᐸ__person__.”id”ᐳ"}}:::plan
     PgClassExpression210 --> List212
     PgSelect216[["PgSelect[216∈28] ➊<br />ᐸpersonᐳ"]]:::plan
-    PgFromExpression220{{"PgFromExpression[220∈28] ➊"}}:::plan
-    Object135 & PgFromExpression220 --> PgSelect216
-    Access227{{"Access[227∈28] ➊<br />ᐸ216.cursorDetailsᐳ"}}:::plan
-    PgSelectSingle225 & Access227 --> PgCursor228
+    PgClassExpression215{{"PgClassExpression[215∈28] ➊<br />ᐸ__person__ᐳ"}}:::plan
+    Object135 & PgClassExpression215 --> PgSelect216
+    Access226{{"Access[226∈28] ➊<br />ᐸ216.cursorDetailsᐳ"}}:::plan
+    PgSelectSingle224 & Access226 --> PgCursor227
     Access211{{"Access[211∈28] ➊<br />ᐸ132.tᐳ"}}:::plan
     Access211 --> PgClassExpression210
     PgDeleteSingle132 --> Access211
     Lambda213{{"Lambda[213∈28] ➊<br />ᐸbase64JSONEncodeᐳ"}}:::plan
     List212 --> Lambda213
-    PgClassExpression215{{"PgClassExpression[215∈28] ➊<br />ᐸ__person__ᐳ"}}:::plan
     Access211 --> PgClassExpression215
-    PgClassExpression215 --> PgFromExpression220
-    First223{{"First[223∈28] ➊"}}:::plan
-    PgSelectRows224[["PgSelectRows[224∈28] ➊"]]:::plan
-    PgSelectRows224 --> First223
-    PgSelect216 --> PgSelectRows224
-    First223 --> PgSelectSingle225
-    PgSelect216 --> Access227
-    Lambda288{{"Lambda[288∈28] ➊<br />ᐸrawEncodeᐳ<br />More deps:<br />- Constantᐸ'query'ᐳ[271]"}}:::plan
-    List379{{"List[379∈54] ➊<br />ᐸ201,374ᐳ<br />More deps:<br />- Constantᐸ'people'ᐳ[201]"}}:::plan
-    PgClassExpression374{{"PgClassExpression[374∈54] ➊<br />ᐸ__person__.”id”ᐳ"}}:::plan
-    PgClassExpression374 --> List379
-    PgClassExpression361{{"PgClassExpression[361∈54] ➊<br />ᐸ”c”.”perso..._person__)ᐳ"}}:::plan
-    PgSelectSingle225 --> PgClassExpression361
-    PgSelectSingle225 --> PgClassExpression374
-    Lambda380{{"Lambda[380∈54] ➊<br />ᐸbase64JSONEncodeᐳ"}}:::plan
-    List379 --> Lambda380
-    PgClassExpression381{{"PgClassExpression[381∈54] ➊<br />ᐸ__person__.”email”ᐳ"}}:::plan
-    PgSelectSingle225 --> PgClassExpression381
-    List363{{"List[363∈55] ➊<br />ᐸ201,362ᐳ<br />More deps:<br />- Constantᐸ'people'ᐳ[201]"}}:::plan
-    PgClassExpression362{{"PgClassExpression[362∈55] ➊<br />ᐸ__person__.”id”ᐳ"}}:::plan
-    PgClassExpression362 --> List363
-    PgSelectSingle326 --> PgClassExpression362
-    Lambda364{{"Lambda[364∈55] ➊<br />ᐸbase64JSONEncodeᐳ"}}:::plan
-    List363 --> Lambda364
-    PgClassExpression375{{"PgClassExpression[375∈55] ➊<br />ᐸ__person__...full_name”ᐳ"}}:::plan
-    PgSelectSingle326 --> PgClassExpression375
-    List366{{"List[366∈56] ➊<br />ᐸ201,365ᐳ<br />More deps:<br />- Constantᐸ'people'ᐳ[201]"}}:::plan
-    PgClassExpression365{{"PgClassExpression[365∈56] ➊<br />ᐸ__person__.”id”ᐳ"}}:::plan
-    PgClassExpression365 --> List366
-    PgSelectSingle334 --> PgClassExpression365
-    Lambda367{{"Lambda[367∈56] ➊<br />ᐸbase64JSONEncodeᐳ"}}:::plan
-    List366 --> Lambda367
-    PgClassExpression376{{"PgClassExpression[376∈56] ➊<br />ᐸ__person__...full_name”ᐳ"}}:::plan
-    PgSelectSingle334 --> PgClassExpression376
-    List369{{"List[369∈57] ➊<br />ᐸ201,368ᐳ<br />More deps:<br />- Constantᐸ'people'ᐳ[201]"}}:::plan
-    PgClassExpression368{{"PgClassExpression[368∈57] ➊<br />ᐸ__person__.”id”ᐳ"}}:::plan
-    PgClassExpression368 --> List369
-    PgSelectSingle341 --> PgClassExpression368
-    Lambda370{{"Lambda[370∈57] ➊<br />ᐸbase64JSONEncodeᐳ"}}:::plan
-    List369 --> Lambda370
-    PgClassExpression377{{"PgClassExpression[377∈57] ➊<br />ᐸ__person__...full_name”ᐳ"}}:::plan
-    PgSelectSingle341 --> PgClassExpression377
-    List372{{"List[372∈58] ➊<br />ᐸ201,371ᐳ<br />More deps:<br />- Constantᐸ'people'ᐳ[201]"}}:::plan
-    PgClassExpression371{{"PgClassExpression[371∈58] ➊<br />ᐸ__person__.”id”ᐳ"}}:::plan
-    PgClassExpression371 --> List372
-    PgSelectSingle347 --> PgClassExpression371
-    Lambda373{{"Lambda[373∈58] ➊<br />ᐸbase64JSONEncodeᐳ"}}:::plan
-    List372 --> Lambda373
-    PgClassExpression378{{"PgClassExpression[378∈58] ➊<br />ᐸ__person__...full_name”ᐳ"}}:::plan
-    PgSelectSingle347 --> PgClassExpression378
-=======
-    List205{{"List[205∈26] ➊<br />ᐸ202,203ᐳ<br />More deps:<br />- Constantᐸ'people'ᐳ[202]"}}:::plan
-    PgClassExpression203{{"PgClassExpression[203∈26] ➊<br />ᐸ__person__.”id”ᐳ"}}:::plan
-    PgClassExpression203 --> List205
-    Access204{{"Access[204∈26] ➊<br />ᐸ117.tᐳ"}}:::plan
-    Access204 --> PgClassExpression203
-    PgDeleteSingle117 --> Access204
-    Lambda206{{"Lambda[206∈26] ➊<br />ᐸbase64JSONEncodeᐳ"}}:::plan
-    List205 --> Lambda206
-    Lambda272{{"Lambda[272∈26] ➊<br />ᐸrawEncodeᐳ<br />More deps:<br />- Constantᐸ'query'ᐳ[271]"}}:::plan
-    PgSelect349[["PgSelect[349∈27] ➊<br />ᐸpersonᐳ"]]:::plan
-    PgClassExpression348{{"PgClassExpression[348∈27] ➊<br />ᐸ__person__ᐳ"}}:::plan
-    PgFromExpression357{{"PgFromExpression[357∈27] ➊<br />More deps:<br />- Constantᐸ'graphile-build.issue.27.exists@example.com'ᐳ[396]"}}:::plan
-    Object128 & PgClassExpression348 & PgFromExpression357 --> PgSelect349
-    List209{{"List[209∈27] ➊<br />ᐸ202,207ᐳ<br />More deps:<br />- Constantᐸ'people'ᐳ[202]"}}:::plan
-    PgClassExpression207{{"PgClassExpression[207∈27] ➊<br />ᐸ__person__.”id”ᐳ"}}:::plan
-    PgClassExpression207 --> List209
-    Access208{{"Access[208∈27] ➊<br />ᐸ125.tᐳ"}}:::plan
-    Access208 --> PgClassExpression207
-    PgDeleteSingle125 --> Access208
-    Lambda210{{"Lambda[210∈27] ➊<br />ᐸbase64JSONEncodeᐳ"}}:::plan
-    List209 --> Lambda210
-    Lambda287{{"Lambda[287∈27] ➊<br />ᐸrawEncodeᐳ<br />More deps:<br />- Constantᐸ'query'ᐳ[271]"}}:::plan
-    PgClassExpression310{{"PgClassExpression[310∈27] ➊<br />ᐸ__person__...full_name”ᐳ"}}:::plan
-    Access208 --> PgClassExpression310
-    PgClassExpression335{{"PgClassExpression[335∈27] ➊<br />ᐸ__person__.”email”ᐳ"}}:::plan
-    Access208 --> PgClassExpression335
-    Access208 --> PgClassExpression348
-    First353{{"First[353∈27] ➊"}}:::plan
-    PgSelectRows354[["PgSelectRows[354∈27] ➊"]]:::plan
-    PgSelectRows354 --> First353
-    PgSelect349 --> PgSelectRows354
-    PgSelectSingle355{{"PgSelectSingle[355∈27] ➊<br />ᐸpersonᐳ"}}:::plan
-    First353 --> PgSelectSingle355
-    PgClassExpression358{{"PgClassExpression[358∈27] ➊<br />ᐸ(1/0) /* E...ferred! */ᐳ"}}:::plan
-    PgSelectSingle355 --> PgClassExpression358
-    Edge226{{"Edge[226∈28] ➊"}}:::plan
-    PgSelectSingle225{{"PgSelectSingle[225∈28] ➊<br />ᐸpersonᐳ"}}:::plan
-    PgCursor228{{"PgCursor[228∈28] ➊"}}:::plan
-    Connection222{{"Connection[222∈28] ➊<br />ᐸ217ᐳ"}}:::plan
-    PgSelectSingle225 & PgCursor228 & Connection222 --> Edge226
-    List213{{"List[213∈28] ➊<br />ᐸ202,211ᐳ<br />More deps:<br />- Constantᐸ'people'ᐳ[202]"}}:::plan
-    PgClassExpression211{{"PgClassExpression[211∈28] ➊<br />ᐸ__person__.”id”ᐳ"}}:::plan
-    PgClassExpression211 --> List213
-    PgSelect217[["PgSelect[217∈28] ➊<br />ᐸpersonᐳ"]]:::plan
-    PgClassExpression216{{"PgClassExpression[216∈28] ➊<br />ᐸ__person__ᐳ"}}:::plan
-    Object136 & PgClassExpression216 --> PgSelect217
-    Access227{{"Access[227∈28] ➊<br />ᐸ217.cursorDetailsᐳ"}}:::plan
-    PgSelectSingle225 & Access227 --> PgCursor228
-    Access212{{"Access[212∈28] ➊<br />ᐸ133.tᐳ"}}:::plan
-    Access212 --> PgClassExpression211
-    PgDeleteSingle133 --> Access212
-    Lambda214{{"Lambda[214∈28] ➊<br />ᐸbase64JSONEncodeᐳ"}}:::plan
-    List213 --> Lambda214
-    Access212 --> PgClassExpression216
-    First223{{"First[223∈28] ➊"}}:::plan
-    PgSelectRows224[["PgSelectRows[224∈28] ➊"]]:::plan
-    PgSelectRows224 --> First223
-    PgSelect217 --> PgSelectRows224
-    First223 --> PgSelectSingle225
-    PgSelect217 --> Access227
-    Lambda288{{"Lambda[288∈28] ➊<br />ᐸrawEncodeᐳ<br />More deps:<br />- Constantᐸ'query'ᐳ[271]"}}:::plan
-    List378{{"List[378∈54] ➊<br />ᐸ202,373ᐳ<br />More deps:<br />- Constantᐸ'people'ᐳ[202]"}}:::plan
-    PgClassExpression373{{"PgClassExpression[373∈54] ➊<br />ᐸ__person__.”id”ᐳ"}}:::plan
-    PgClassExpression373 --> List378
-    PgClassExpression360{{"PgClassExpression[360∈54] ➊<br />ᐸ”c”.”perso..._person__)ᐳ"}}:::plan
-    PgSelectSingle225 --> PgClassExpression360
-    PgSelectSingle225 --> PgClassExpression373
-    Lambda379{{"Lambda[379∈54] ➊<br />ᐸbase64JSONEncodeᐳ"}}:::plan
-    List378 --> Lambda379
-    PgClassExpression380{{"PgClassExpression[380∈54] ➊<br />ᐸ__person__.”email”ᐳ"}}:::plan
-    PgSelectSingle225 --> PgClassExpression380
-    List362{{"List[362∈55] ➊<br />ᐸ202,361ᐳ<br />More deps:<br />- Constantᐸ'people'ᐳ[202]"}}:::plan
-    PgClassExpression361{{"PgClassExpression[361∈55] ➊<br />ᐸ__person__.”id”ᐳ"}}:::plan
-    PgClassExpression361 --> List362
-    PgSelectSingle326 --> PgClassExpression361
-    Lambda363{{"Lambda[363∈55] ➊<br />ᐸbase64JSONEncodeᐳ"}}:::plan
-    List362 --> Lambda363
-    PgClassExpression374{{"PgClassExpression[374∈55] ➊<br />ᐸ__person__...full_name”ᐳ"}}:::plan
-    PgSelectSingle326 --> PgClassExpression374
-    List365{{"List[365∈56] ➊<br />ᐸ202,364ᐳ<br />More deps:<br />- Constantᐸ'people'ᐳ[202]"}}:::plan
-    PgClassExpression364{{"PgClassExpression[364∈56] ➊<br />ᐸ__person__.”id”ᐳ"}}:::plan
-    PgClassExpression364 --> List365
-    PgSelectSingle334 --> PgClassExpression364
-    Lambda366{{"Lambda[366∈56] ➊<br />ᐸbase64JSONEncodeᐳ"}}:::plan
-    List365 --> Lambda366
-    PgClassExpression375{{"PgClassExpression[375∈56] ➊<br />ᐸ__person__...full_name”ᐳ"}}:::plan
-    PgSelectSingle334 --> PgClassExpression375
-    List368{{"List[368∈57] ➊<br />ᐸ202,367ᐳ<br />More deps:<br />- Constantᐸ'people'ᐳ[202]"}}:::plan
-    PgClassExpression367{{"PgClassExpression[367∈57] ➊<br />ᐸ__person__.”id”ᐳ"}}:::plan
-    PgClassExpression367 --> List368
-    PgSelectSingle341 --> PgClassExpression367
-    Lambda369{{"Lambda[369∈57] ➊<br />ᐸbase64JSONEncodeᐳ"}}:::plan
-    List368 --> Lambda369
-    PgClassExpression376{{"PgClassExpression[376∈57] ➊<br />ᐸ__person__...full_name”ᐳ"}}:::plan
-    PgSelectSingle341 --> PgClassExpression376
-    List371{{"List[371∈58] ➊<br />ᐸ202,370ᐳ<br />More deps:<br />- Constantᐸ'people'ᐳ[202]"}}:::plan
-    PgClassExpression370{{"PgClassExpression[370∈58] ➊<br />ᐸ__person__.”id”ᐳ"}}:::plan
-    PgClassExpression370 --> List371
-    PgSelectSingle347 --> PgClassExpression370
-    Lambda372{{"Lambda[372∈58] ➊<br />ᐸbase64JSONEncodeᐳ"}}:::plan
-    List371 --> Lambda372
-    PgClassExpression377{{"PgClassExpression[377∈58] ➊<br />ᐸ__person__...full_name”ᐳ"}}:::plan
-    PgSelectSingle347 --> PgClassExpression377
->>>>>>> 15f435f0
+    First222{{"First[222∈28] ➊"}}:::plan
+    PgSelectRows223[["PgSelectRows[223∈28] ➊"]]:::plan
+    PgSelectRows223 --> First222
+    PgSelect216 --> PgSelectRows223
+    First222 --> PgSelectSingle224
+    PgSelect216 --> Access226
+    Lambda287{{"Lambda[287∈28] ➊<br />ᐸrawEncodeᐳ<br />More deps:<br />- Constantᐸ'query'ᐳ[270]"}}:::plan
+    List377{{"List[377∈54] ➊<br />ᐸ201,372ᐳ<br />More deps:<br />- Constantᐸ'people'ᐳ[201]"}}:::plan
+    PgClassExpression372{{"PgClassExpression[372∈54] ➊<br />ᐸ__person__.”id”ᐳ"}}:::plan
+    PgClassExpression372 --> List377
+    PgClassExpression359{{"PgClassExpression[359∈54] ➊<br />ᐸ”c”.”perso..._person__)ᐳ"}}:::plan
+    PgSelectSingle224 --> PgClassExpression359
+    PgSelectSingle224 --> PgClassExpression372
+    Lambda378{{"Lambda[378∈54] ➊<br />ᐸbase64JSONEncodeᐳ"}}:::plan
+    List377 --> Lambda378
+    PgClassExpression379{{"PgClassExpression[379∈54] ➊<br />ᐸ__person__.”email”ᐳ"}}:::plan
+    PgSelectSingle224 --> PgClassExpression379
+    List361{{"List[361∈55] ➊<br />ᐸ201,360ᐳ<br />More deps:<br />- Constantᐸ'people'ᐳ[201]"}}:::plan
+    PgClassExpression360{{"PgClassExpression[360∈55] ➊<br />ᐸ__person__.”id”ᐳ"}}:::plan
+    PgClassExpression360 --> List361
+    PgSelectSingle325 --> PgClassExpression360
+    Lambda362{{"Lambda[362∈55] ➊<br />ᐸbase64JSONEncodeᐳ"}}:::plan
+    List361 --> Lambda362
+    PgClassExpression373{{"PgClassExpression[373∈55] ➊<br />ᐸ__person__...full_name”ᐳ"}}:::plan
+    PgSelectSingle325 --> PgClassExpression373
+    List364{{"List[364∈56] ➊<br />ᐸ201,363ᐳ<br />More deps:<br />- Constantᐸ'people'ᐳ[201]"}}:::plan
+    PgClassExpression363{{"PgClassExpression[363∈56] ➊<br />ᐸ__person__.”id”ᐳ"}}:::plan
+    PgClassExpression363 --> List364
+    PgSelectSingle333 --> PgClassExpression363
+    Lambda365{{"Lambda[365∈56] ➊<br />ᐸbase64JSONEncodeᐳ"}}:::plan
+    List364 --> Lambda365
+    PgClassExpression374{{"PgClassExpression[374∈56] ➊<br />ᐸ__person__...full_name”ᐳ"}}:::plan
+    PgSelectSingle333 --> PgClassExpression374
+    List367{{"List[367∈57] ➊<br />ᐸ201,366ᐳ<br />More deps:<br />- Constantᐸ'people'ᐳ[201]"}}:::plan
+    PgClassExpression366{{"PgClassExpression[366∈57] ➊<br />ᐸ__person__.”id”ᐳ"}}:::plan
+    PgClassExpression366 --> List367
+    PgSelectSingle340 --> PgClassExpression366
+    Lambda368{{"Lambda[368∈57] ➊<br />ᐸbase64JSONEncodeᐳ"}}:::plan
+    List367 --> Lambda368
+    PgClassExpression375{{"PgClassExpression[375∈57] ➊<br />ᐸ__person__...full_name”ᐳ"}}:::plan
+    PgSelectSingle340 --> PgClassExpression375
+    List370{{"List[370∈58] ➊<br />ᐸ201,369ᐳ<br />More deps:<br />- Constantᐸ'people'ᐳ[201]"}}:::plan
+    PgClassExpression369{{"PgClassExpression[369∈58] ➊<br />ᐸ__person__.”id”ᐳ"}}:::plan
+    PgClassExpression369 --> List370
+    PgSelectSingle346 --> PgClassExpression369
+    Lambda371{{"Lambda[371∈58] ➊<br />ᐸbase64JSONEncodeᐳ"}}:::plan
+    List370 --> Lambda371
+    PgClassExpression376{{"PgClassExpression[376∈58] ➊<br />ᐸ__person__...full_name”ᐳ"}}:::plan
+    PgSelectSingle346 --> PgClassExpression376
 
     %% define steps
     classDef bucket0 stroke:#696969
@@ -987,63 +575,33 @@
     classDef bucket14 stroke:#a52a2a
     class Bucket14,PgDeleteSingle132,Access133,Access134,Object135,Object137 bucket14
     classDef bucket15 stroke:#ff00ff
-<<<<<<< HEAD
-    class Bucket15,PgClassExpression153,Access154,List155,Lambda156,Lambda277,PgClassExpression300,PgClassExpression311 bucket15
+    class Bucket15,PgClassExpression153,Access154,List155,Lambda156,Lambda276,PgClassExpression299,PgClassExpression310 bucket15
     classDef bucket16 stroke:#f5deb3
-    class Bucket16,PgClassExpression157,Access158,List159,Lambda160,Lambda278,PgClassExpression301,PgClassExpression312 bucket16
+    class Bucket16,PgClassExpression157,Access158,List159,Lambda160,Lambda277,PgClassExpression300,PgClassExpression311 bucket16
     classDef bucket17 stroke:#696969
-    class Bucket17,PgClassExpression161,Access162,List163,Lambda164,Lambda279,PgClassExpression302,PgClassExpression313 bucket17
+    class Bucket17,PgClassExpression161,Access162,List163,Lambda164,Lambda278,PgClassExpression301,PgClassExpression312 bucket17
     classDef bucket18 stroke:#00bfff
-    class Bucket18,PgClassExpression165,Access166,List167,Lambda168,Lambda280,PgClassExpression303,PgClassExpression314 bucket18
-=======
-    class Bucket15,PgClassExpression154,Access155,List156,Lambda157,Lambda277,PgClassExpression300,PgClassExpression311 bucket15
-    classDef bucket16 stroke:#f5deb3
-    class Bucket16,PgClassExpression158,Access159,List160,Lambda161,Lambda278,PgClassExpression301,PgClassExpression312 bucket16
-    classDef bucket17 stroke:#696969
-    class Bucket17,PgClassExpression162,Access163,List164,Lambda165,Lambda279,PgClassExpression302,PgClassExpression313 bucket17
-    classDef bucket18 stroke:#00bfff
-    class Bucket18,PgClassExpression166,Access167,List168,Lambda169,Lambda280,PgClassExpression303,PgClassExpression314 bucket18
->>>>>>> 15f435f0
+    class Bucket18,PgClassExpression165,Access166,List167,Lambda168,Lambda279,PgClassExpression302,PgClassExpression313 bucket18
     classDef bucket19 stroke:#7f007f
     class Bucket19,PgClassExpression170,Access171,List172,Lambda173 bucket19
     classDef bucket20 stroke:#ffa500
-<<<<<<< HEAD
-    class Bucket20,PgClassExpression174,Access175,List176,Lambda177,Lambda281,PgClassExpression304,PgClassExpression315 bucket20
+    class Bucket20,PgClassExpression174,Access175,List176,Lambda177,Lambda280,PgClassExpression303,PgClassExpression314 bucket20
     classDef bucket21 stroke:#0000ff
-    class Bucket21,PgClassExpression178,Access179,List180,Lambda181,Lambda282,PgClassExpression305,PgClassExpression316 bucket21
+    class Bucket21,PgClassExpression178,Access179,List180,Lambda181,Lambda281,PgClassExpression304,PgClassExpression315 bucket21
     classDef bucket22 stroke:#7fff00
-    class Bucket22,PgClassExpression182,Access183,List184,Lambda185,Lambda283,PgClassExpression306,PgClassExpression317 bucket22
+    class Bucket22,PgClassExpression182,Access183,List184,Lambda185,Lambda282,PgClassExpression305,PgClassExpression316 bucket22
     classDef bucket23 stroke:#ff1493
-    class Bucket23,PgClassExpression186,Access187,List188,Lambda189,Lambda284,PgClassExpression307,PgClassExpression318 bucket23
+    class Bucket23,PgClassExpression186,Access187,List188,Lambda189,Lambda283,PgClassExpression306,PgClassExpression317 bucket23
     classDef bucket24 stroke:#808000
-    class Bucket24,PgClassExpression191,Access192,PgClassExpression193,List194,Lambda195,Lambda285,PgSelect320,First324,PgSelectRows325,PgSelectSingle326,PgSelect337,First339,PgSelectRows340,PgSelectSingle341 bucket24
+    class Bucket24,PgClassExpression191,Access192,PgClassExpression193,List194,Lambda195,Lambda284,PgSelect319,First323,PgSelectRows324,PgSelectSingle325,PgSelect336,First338,PgSelectRows339,PgSelectSingle340 bucket24
     classDef bucket25 stroke:#dda0dd
-    class Bucket25,PgClassExpression196,Access197,PgClassExpression198,List199,Lambda200,Lambda286,PgSelect328,First332,PgSelectRows333,PgSelectSingle334,PgSelect343,First345,PgSelectRows346,PgSelectSingle347 bucket25
+    class Bucket25,PgClassExpression196,Access197,PgClassExpression198,List199,Lambda200,Lambda285,PgSelect327,First331,PgSelectRows332,PgSelectSingle333,PgSelect342,First344,PgSelectRows345,PgSelectSingle346 bucket25
     classDef bucket26 stroke:#ff0000
-    class Bucket26,PgClassExpression202,Access203,List204,Lambda205,Lambda272 bucket26
+    class Bucket26,PgClassExpression202,Access203,List204,Lambda205,Lambda271 bucket26
     classDef bucket27 stroke:#ffff00
-    class Bucket27,PgClassExpression206,Access207,List208,Lambda209,Lambda287,PgClassExpression310,PgClassExpression335,PgClassExpression348,PgSelect349,PgFromExpression353,First354,PgSelectRows355,PgSelectSingle356,PgFromExpression358,PgClassExpression359 bucket27
+    class Bucket27,PgClassExpression206,Access207,List208,Lambda209,Lambda286,PgClassExpression309,PgClassExpression334,PgClassExpression347,PgSelect348,First352,PgSelectRows353,PgSelectSingle354,PgFromExpression356,PgClassExpression357 bucket27
     classDef bucket28 stroke:#00ffff
-    class Bucket28,PgClassExpression210,Access211,List212,Lambda213,PgClassExpression215,PgSelect216,PgFromExpression220,Connection222,First223,PgSelectRows224,PgSelectSingle225,Edge226,Access227,PgCursor228,Lambda288 bucket28
-=======
-    class Bucket20,PgClassExpression175,Access176,List177,Lambda178,Lambda281,PgClassExpression304,PgClassExpression315 bucket20
-    classDef bucket21 stroke:#0000ff
-    class Bucket21,PgClassExpression179,Access180,List181,Lambda182,Lambda282,PgClassExpression305,PgClassExpression316 bucket21
-    classDef bucket22 stroke:#7fff00
-    class Bucket22,PgClassExpression183,Access184,List185,Lambda186,Lambda283,PgClassExpression306,PgClassExpression317 bucket22
-    classDef bucket23 stroke:#ff1493
-    class Bucket23,PgClassExpression187,Access188,List189,Lambda190,Lambda284,PgClassExpression307,PgClassExpression318 bucket23
-    classDef bucket24 stroke:#808000
-    class Bucket24,PgClassExpression192,Access193,PgClassExpression194,List195,Lambda196,Lambda285,PgSelect320,First324,PgSelectRows325,PgSelectSingle326,PgSelect337,First339,PgSelectRows340,PgSelectSingle341 bucket24
-    classDef bucket25 stroke:#dda0dd
-    class Bucket25,PgClassExpression197,Access198,PgClassExpression199,List200,Lambda201,Lambda286,PgSelect328,First332,PgSelectRows333,PgSelectSingle334,PgSelect343,First345,PgSelectRows346,PgSelectSingle347 bucket25
-    classDef bucket26 stroke:#ff0000
-    class Bucket26,PgClassExpression203,Access204,List205,Lambda206,Lambda272 bucket26
-    classDef bucket27 stroke:#ffff00
-    class Bucket27,PgClassExpression207,Access208,List209,Lambda210,Lambda287,PgClassExpression310,PgClassExpression335,PgClassExpression348,PgSelect349,First353,PgSelectRows354,PgSelectSingle355,PgFromExpression357,PgClassExpression358 bucket27
-    classDef bucket28 stroke:#00ffff
-    class Bucket28,PgClassExpression211,Access212,List213,Lambda214,PgClassExpression216,PgSelect217,Connection222,First223,PgSelectRows224,PgSelectSingle225,Edge226,Access227,PgCursor228,Lambda288 bucket28
->>>>>>> 15f435f0
+    class Bucket28,PgClassExpression210,Access211,List212,Lambda213,PgClassExpression215,PgSelect216,Connection221,First222,PgSelectRows223,PgSelectSingle224,Edge225,Access226,PgCursor227,Lambda287 bucket28
     classDef bucket29 stroke:#4169e1
     class Bucket29 bucket29
     classDef bucket30 stroke:#3cb371
@@ -1095,24 +653,12 @@
     classDef bucket53 stroke:#7f007f
     class Bucket53 bucket53
     classDef bucket54 stroke:#ffa500
-<<<<<<< HEAD
-    class Bucket54,PgClassExpression361,PgClassExpression374,List379,Lambda380,PgClassExpression381 bucket54
+    class Bucket54,PgClassExpression359,PgClassExpression372,List377,Lambda378,PgClassExpression379 bucket54
     classDef bucket55 stroke:#0000ff
-    class Bucket55,PgClassExpression362,List363,Lambda364,PgClassExpression375 bucket55
+    class Bucket55,PgClassExpression360,List361,Lambda362,PgClassExpression373 bucket55
     classDef bucket56 stroke:#7fff00
-    class Bucket56,PgClassExpression365,List366,Lambda367,PgClassExpression376 bucket56
+    class Bucket56,PgClassExpression363,List364,Lambda365,PgClassExpression374 bucket56
     classDef bucket57 stroke:#ff1493
-    class Bucket57,PgClassExpression368,List369,Lambda370,PgClassExpression377 bucket57
+    class Bucket57,PgClassExpression366,List367,Lambda368,PgClassExpression375 bucket57
     classDef bucket58 stroke:#808000
-    class Bucket58,PgClassExpression371,List372,Lambda373,PgClassExpression378 bucket58
-=======
-    class Bucket54,PgClassExpression360,PgClassExpression373,List378,Lambda379,PgClassExpression380 bucket54
-    classDef bucket55 stroke:#0000ff
-    class Bucket55,PgClassExpression361,List362,Lambda363,PgClassExpression374 bucket55
-    classDef bucket56 stroke:#7fff00
-    class Bucket56,PgClassExpression364,List365,Lambda366,PgClassExpression375 bucket56
-    classDef bucket57 stroke:#ff1493
-    class Bucket57,PgClassExpression367,List368,Lambda369,PgClassExpression376 bucket57
-    classDef bucket58 stroke:#808000
-    class Bucket58,PgClassExpression370,List371,Lambda372,PgClassExpression377 bucket58
->>>>>>> 15f435f0
+    class Bucket58,PgClassExpression369,List370,Lambda371,PgClassExpression376 bucket58
