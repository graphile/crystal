--- conflicted
+++ resolved
@@ -28,11 +28,7 @@
 For a critical evaluation of PostGraphQL to determine if it fits in your tech stack, read [evaluating PostGraphQL for your project](https://www.graphile.org/postgraphile/evaluating/).
 
 ## Introduction
-<<<<<<< HEAD
-Watch a talk by the original author at GraphQL summit for a fast 7 minute introduction to using the PostGraphQL project. This was using v2; we're now up to v4 which has many more bells and whistles!
-=======
-Watch a talk by the original author [Caleb](https://twitter.com/calebmer) at GraphQL Summit for a fast 7 minute introduction to using the PostGraphQL project.
->>>>>>> 853cbe71
+Watch a talk by the original author [Caleb](https://twitter.com/calebmer) at GraphQL Summit for a fast 7 minute introduction to using the PostGraphQL project. This was using v2; we're now up to v4 which has many more bells and whistles!
 
 [![PostGraphQL at GraphQL Summit](https://img.youtube.com/vi/b3pwlCDy6vY/0.jpg)](https://www.youtube.com/watch?v=b3pwlCDy6vY)
 
@@ -268,19 +264,14 @@
 ## Contributing
 Want to help testing and developing PostGraphQL? Check out the [contributing document](CONTRIBUTING.md) to get started quickly!
 
-The current maintainer of this project is [Benjie Gillam](https://twitter.com/benjie).
+## Maintenance
+The maintainer of this project is [Benjie Gillam](https://twitter.com/benjie) - follow him on Twitter!
 
 ## Thanks
-<<<<<<< HEAD
 Thanks so much to the people working on [PostgREST](https://github.com/begriffs/postgrest) which was definetly a huge inspiration for this project!
 
-The original author of PostGraphQL was [@calebmer](https://twitter.com/calebmer). The primary maintainer is now [@benjie](https://twitter.com/benjie).
-=======
-Thanks so much to the people working on [PostgREST](https://github.com/begriffs/postgrest) which was definetly a huge inspiration for this project! The core contributors are awesome and taught us so much 😊. Ironically, they also convinced us that GraphQL was superior to REST…
-
 A humongous, heart-felt, thank you to the original author of PostGraphQL - [Caleb Meredith](https://twitter.com/calebmer) - for everything he put into PostGraphQL! He's now graduated from the project and we all wish him the best for his future ventures!
 
-Even more thanks to each and every [sponsor](SPONSORS.md) of the project - without their help progress would be a lot slower!
->>>>>>> 853cbe71
+Even more thanks to each and every [sponsor](SPONSORS.md) of the project - without their help progress would be a lot slower! Please join them in supporting this project 🙏
 
 Thanks and enjoy 👍